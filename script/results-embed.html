--- conflicted
+++ resolved
@@ -564,11 +564,7 @@
               text2 += text
               text2 += '</tbody></table>'
               for (const item of input[key]) {
-<<<<<<< HEAD
                 text2 += '<h1>Feedback</h1><label>Write your feedback for ' + item.testID.id + ' test case</label>'
-=======
-                text2 += '<label>Write your feedback for ' + item.testID.id + ' test case</label>'
->>>>>>> d5fa538d
                 text2 += '<textarea style="width: 100%; margin: 0 auto;" rows = "5" id="source-' + tableName + '-' + item.testID.id + '" type="text" ></textarea>'
               }
               text2 += '<h1>Non-Compliant objects</h1>'
@@ -580,11 +576,7 @@
               text3 += text
               text3 += '</tbody></table>'
               for (const item of input[key]) {
-<<<<<<< HEAD
                 text3 += '<h1>Feedback</h1><label>Write your feedback for ' + item.testID.id + ' test case</label>'
-=======
-                text3 += '<label>Write your feedback for ' + item.testID.id + ' test case</label>'
->>>>>>> d5fa538d
                 text3 += '<textarea style="width: 100%; margin: 0 auto;" rows = "5" id="source-' + tableName + '-' + item.testID.id + '" type="text"></textarea>'
               }
               text3 += '<h1>Non-Compliant objects</h1>'
