// Copyright (C) 2020-2024 Red Hat, Inc.
//
// This program is free software; you can redistribute it and/or modify
// it under the terms of the GNU General Public License as published by
// the Free Software Foundation; either version 2 of the License, or
// (at your option) any later version.
//
// This program is distributed in the hope that it will be useful,
// but WITHOUT ANY WARRANTY; without even the implied warranty of
// MERCHANTABILITY or FITNESS FOR A PARTICULAR PURPOSE.  See the
// GNU General Public License for more details.
//
// You should have received a copy of the GNU General Public License along
// with this program; if not, write to the Free Software Foundation, Inc.,
// 51 Franklin Street, Fifth Floor, Boston, MA 02110-1301 USA.

package operator

import (
	"strings"

	"github.com/test-network-function/cnf-certification-test/cnf-certification-test/common"
	"github.com/test-network-function/cnf-certification-test/cnf-certification-test/identifiers"
	"github.com/test-network-function/cnf-certification-test/cnf-certification-test/operator/phasecheck"
	"github.com/test-network-function/cnf-certification-test/internal/log"
	"github.com/test-network-function/cnf-certification-test/pkg/checksdb"
	"github.com/test-network-function/cnf-certification-test/pkg/provider"
	"github.com/test-network-function/cnf-certification-test/pkg/testhelper"
)

var (
	env provider.TestEnvironment

	beforeEachFn = func(check *checksdb.Check) error {
		env = provider.GetTestEnvironment()
		return nil
	}
)

func LoadChecks() {
	log.Debug("Loading %s suite checks", common.OperatorTestKey)

	checksGroup := checksdb.NewChecksGroup(common.OperatorTestKey).
		WithBeforeEachFn(beforeEachFn)

	checksGroup.Add(checksdb.NewCheck(identifiers.GetTestIDAndLabels(identifiers.TestOperatorInstallStatusSucceededIdentifier)).
		WithSkipCheckFn(testhelper.GetNoOperatorsSkipFn(&env)).
		WithCheckFn(func(c *checksdb.Check) error {
			testOperatorInstallationPhaseSucceeded(c, &env)
			return nil
		}))

	checksGroup.Add(checksdb.NewCheck(identifiers.GetTestIDAndLabels(identifiers.TestOperatorNoPrivileges)).
		WithSkipCheckFn(testhelper.GetNoOperatorsSkipFn(&env)).
		WithCheckFn(func(c *checksdb.Check) error {
			testOperatorInstallationWithoutPrivileges(c, &env)
			return nil
		}))

	checksGroup.Add(checksdb.NewCheck(identifiers.GetTestIDAndLabels(identifiers.TestOperatorIsInstalledViaOLMIdentifier)).
		WithSkipCheckFn(testhelper.GetNoOperatorsSkipFn(&env)).
		WithCheckFn(func(c *checksdb.Check) error {
			testOperatorOlmSubscription(c, &env)
			return nil
		}))

	checksGroup.Add(checksdb.NewCheck(identifiers.GetTestIDAndLabels(identifiers.TestOperatorHasSemanticVersioningIdentifier)).
		WithSkipCheckFn(testhelper.GetNoOperatorsSkipFn(&env)).
		WithCheckFn(func(c *checksdb.Check) error {
			testOperatorSemanticVersioning(c, &env)
			return nil
		}))

<<<<<<< HEAD
	checksGroup.Add(checksdb.NewCheck(identifiers.GetTestIDAndLabels(identifiers.TestOperatorSingleCrdOwnerIdentifier)).
		WithSkipCheckFn(testhelper.GetNoOperatorsSkipFn(&env)).
		WithCheckFn(func(c *checksdb.Check) error {
			testOperatorSingleCrdOwner(c, &env)
			return nil
		}))
=======
	checksGroup.Add(checksdb.NewCheck(identifiers.GetTestIDAndLabels(identifiers.TestOperatorCrdSchemaIdentifier)).
		WithSkipCheckFn(testhelper.GetNoOperatorCrdsSkipFn(&env)).
		WithCheckFn(func(c *checksdb.Check) error {
			testOperatorCrdOpenAPISpec(c, &env)
			return nil
		}))
}

// This function checks if the operator CRD is defined with OpenAPI 3 specification
func testOperatorCrdOpenAPISpec(check *checksdb.Check, env *provider.TestEnvironment) {
	check.LogInfo("Starting testOperatorSemanticVersioning")
	var compliantObjects []*testhelper.ReportObject
	var nonCompliantObjects []*testhelper.ReportObject

	for _, crd := range env.AllCrds {
		isCrdDefinedWithOpenAPI3Schema := false

		for _, version := range crd.Spec.Versions {
			crdSchema := version.Schema.String()
			check.LogDebug("CRD schema is %q", crdSchema)

			containsOpenAPIV3SchemaSubstr := strings.Contains(strings.ToLower(crdSchema),
				strings.ToLower(testhelper.OpenAPIV3Schema))

			if containsOpenAPIV3SchemaSubstr {
				isCrdDefinedWithOpenAPI3Schema = true
				break
			}
		}

		if isCrdDefinedWithOpenAPI3Schema {
			check.LogInfo("Operator CRD %s is defined with OpenAPIV3 schema ", crd.Name)
			compliantObjects = append(compliantObjects, testhelper.NewOperatorReportObject(crd.Namespace, crd.Name,
				"Operator CRD is defined with OpenAPIV3 schema ", true).AddField(testhelper.OpenAPIV3Schema, crd.Name))
		} else {
			check.LogInfo("Operator CRD %s is not defined with OpenAPIV3 schema ", crd.Name)
			nonCompliantObjects = append(nonCompliantObjects, testhelper.NewOperatorReportObject(crd.Namespace, crd.Name,
				"Operator CRD is not defined with OpenAPIV3 schema ", false).AddField(testhelper.OpenAPIV3Schema, crd.Name))
		}
	}

	check.SetResult(compliantObjects, nonCompliantObjects)
>>>>>>> 9b80b063
}

// This function checks for semantic versioning of all installed operators
func testOperatorSemanticVersioning(check *checksdb.Check, env *provider.TestEnvironment) {
	check.LogInfo("Starting testOperatorSemanticVersioning")
	var compliantObjects []*testhelper.ReportObject
	var nonCompliantObjects []*testhelper.ReportObject

	allOperators := env.AllOperators
	for _, operator := range allOperators {
		operatorVersion := operator.Version
		check.LogInfo("Testing Operator %q for version %s", operator, operatorVersion)

		if provider.IsValidSemanticVersion(operatorVersion) {
			check.LogInfo("Operator %q has a valid semantic version %s", operator, operatorVersion)
			compliantObjects = append(compliantObjects, testhelper.NewOperatorReportObject(operator.Namespace, operator.Name,
				"Operator has a valid semantic version ", true).AddField(testhelper.Version, operatorVersion))
		} else {
			check.LogError("Operator %q has an invalid semantic version %s", operator, operatorVersion)
			nonCompliantObjects = append(nonCompliantObjects, testhelper.NewOperatorReportObject(operator.Namespace, operator.Name,
				"Operator has an invalid semantic version ", false).AddField(testhelper.Version, operatorVersion))
		}
	}

	check.SetResult(compliantObjects, nonCompliantObjects)
}

func testOperatorInstallationPhaseSucceeded(check *checksdb.Check, env *provider.TestEnvironment) {
	var compliantObjects []*testhelper.ReportObject
	var nonCompliantObjects []*testhelper.ReportObject
	for _, op := range env.Operators {
		check.LogInfo("Testing Operator %q", op)
		if phasecheck.WaitOperatorReady(op.Csv) {
			check.LogInfo("Operator %q is in Succeeded phase", op)
			compliantObjects = append(compliantObjects, testhelper.NewOperatorReportObject(op.Namespace, op.Name,
				"Operator on Succeeded state ", true).AddField(testhelper.OperatorPhase, string(op.Csv.Status.Phase)))
		} else {
			check.LogError("Operator %q is not in Succeeded phase (phase=%q)", op, op.Csv.Status.Phase)
			nonCompliantObjects = append(nonCompliantObjects, testhelper.NewOperatorReportObject(op.Namespace, op.Name,
				"Operator not in Succeeded state ", false).AddField(testhelper.OperatorPhase, string(op.Csv.Status.Phase)))
		}
	}

	check.SetResult(compliantObjects, nonCompliantObjects)
}

func testOperatorInstallationWithoutPrivileges(check *checksdb.Check, env *provider.TestEnvironment) {
	var compliantObjects []*testhelper.ReportObject
	var nonCompliantObjects []*testhelper.ReportObject
	for _, op := range env.Operators {
		check.LogInfo("Testing Operator %q", op)
		clusterPermissions := op.Csv.Spec.InstallStrategy.StrategySpec.ClusterPermissions
		if len(clusterPermissions) == 0 {
			check.LogInfo("Operator %q has no privileged on cluster resources. No clusterPermissions found.", op)
			compliantObjects = append(compliantObjects, testhelper.NewOperatorReportObject(op.Namespace, op.Name, "Operator has no privileges on cluster resources", true))
			continue
		}

		// Fails in case any cluster permission has a rule with any resource name.
		badRuleFound := false
		for permissionIndex := range clusterPermissions {
			permission := &clusterPermissions[permissionIndex]
			for ruleIndex := range permission.Rules {
				if n := len(permission.Rules[ruleIndex].ResourceNames); n > 0 {
					resources := strings.Join(permission.Rules[ruleIndex].ResourceNames, " ")
					check.LogError("Operator %q has privileges on cluster resources (service account=%q, resources=%q)", op, permission.ServiceAccountName, resources)
					// Keep reviewing other permissions' rules so we can log all the failing ones in the claim file.
					badRuleFound = true
					nonCompliantObjects = append(nonCompliantObjects, testhelper.NewOperatorReportObject(op.Namespace, op.Name, "Operator has privileges on cluster resources ", false).
						SetType(testhelper.OperatorPermission).AddField(testhelper.ServiceAccountName, permission.ServiceAccountName).AddField(testhelper.ResourceName+"s", resources))
				} else {
					check.LogInfo("Operator %q has no privileges on cluster resources", op)
					compliantObjects = append(compliantObjects, testhelper.NewOperatorReportObject(op.Namespace, op.Name, "Operator has no privileges on cluster resources", true).
						SetType(testhelper.OperatorPermission).AddField(testhelper.ServiceAccountName, permission.ServiceAccountName).AddField(testhelper.ResourceName+"s", "n/a"))
				}
			}
		}

		if badRuleFound {
			nonCompliantObjects = append(nonCompliantObjects, testhelper.NewOperatorReportObject(op.Namespace, op.Name, "Operator has privileges on cluster resources ", false))
		} else {
			compliantObjects = append(compliantObjects, testhelper.NewOperatorReportObject(op.Namespace, op.Name, "Operator has no privileges on cluster resources", true))
		}
	}

	check.SetResult(compliantObjects, nonCompliantObjects)
}

func testOperatorOlmSubscription(check *checksdb.Check, env *provider.TestEnvironment) {
	var compliantObjects []*testhelper.ReportObject
	var nonCompliantObjects []*testhelper.ReportObject

	for i := range env.Operators {
		operator := env.Operators[i]
		check.LogInfo("Testing Operator %q", operator)
		if operator.SubscriptionName == "" {
			check.LogError("OLM subscription not found for Operator %q", operator)
			nonCompliantObjects = append(nonCompliantObjects, testhelper.NewOperatorReportObject(env.Operators[i].Namespace, env.Operators[i].Name, "OLM subscription not found for operator, so it is not installed via OLM", false).
				AddField(testhelper.SubscriptionName, operator.SubscriptionName))
		} else {
			check.LogInfo("OLM subscription %q found for Operator %q", operator.SubscriptionName, operator)
			compliantObjects = append(compliantObjects, testhelper.NewOperatorReportObject(env.Operators[i].Namespace, env.Operators[i].Name, "install-status-no-privilege (subscription found)", true).
				AddField(testhelper.SubscriptionName, operator.SubscriptionName))
		}
	}

	check.SetResult(compliantObjects, nonCompliantObjects)
}

func testOperatorSingleCrdOwner(check *checksdb.Check, env *provider.TestEnvironment) {
	var compliantObjects []*testhelper.ReportObject
	var nonCompliantObjects []*testhelper.ReportObject

	// Map each CRD to a list of operators that own it
	crdOwners := map[string][]string{}
	for i := range env.Operators {
		operator := env.Operators[i]
		ownedCrds := operator.Csv.Spec.CustomResourceDefinitions.Owned
		for j := range ownedCrds {
			crdOwners[ownedCrds[j].Name] = append(crdOwners[ownedCrds[j].Name], operator.Name)
		}
	}

	// Flag those that are owned by more than one operator
	for crd, opList := range crdOwners {
		if len(opList) > 1 {
			check.LogError("CRD %q is owned by more than one operator (owners: %v)", crd, opList)
			nonCompliantObjects = append(nonCompliantObjects,
				testhelper.NewCrdReportObject(crd, "", "CRD is owned by more than one operator", false).
					AddField(testhelper.OperatorList, strings.Join(opList, ", ")))
		} else {
			check.LogDebug("CRD %q is owned by a single operator (%v)", crd, opList[0])
			compliantObjects = append(compliantObjects,
				testhelper.NewCrdReportObject(crd, "", "CRD is owned by a single operator", true).
					AddField(testhelper.OperatorName, opList[0]))
		}
	}

	check.SetResult(compliantObjects, nonCompliantObjects)
}<|MERGE_RESOLUTION|>--- conflicted
+++ resolved
@@ -71,18 +71,17 @@
 			return nil
 		}))
 
-<<<<<<< HEAD
-	checksGroup.Add(checksdb.NewCheck(identifiers.GetTestIDAndLabels(identifiers.TestOperatorSingleCrdOwnerIdentifier)).
-		WithSkipCheckFn(testhelper.GetNoOperatorsSkipFn(&env)).
-		WithCheckFn(func(c *checksdb.Check) error {
-			testOperatorSingleCrdOwner(c, &env)
-			return nil
-		}))
-=======
 	checksGroup.Add(checksdb.NewCheck(identifiers.GetTestIDAndLabels(identifiers.TestOperatorCrdSchemaIdentifier)).
 		WithSkipCheckFn(testhelper.GetNoOperatorCrdsSkipFn(&env)).
 		WithCheckFn(func(c *checksdb.Check) error {
 			testOperatorCrdOpenAPISpec(c, &env)
+			return nil
+		}))
+
+	checksGroup.Add(checksdb.NewCheck(identifiers.GetTestIDAndLabels(identifiers.TestOperatorSingleCrdOwnerIdentifier)).
+		WithSkipCheckFn(testhelper.GetNoOperatorsSkipFn(&env)).
+		WithCheckFn(func(c *checksdb.Check) error {
+			testOperatorSingleCrdOwner(c, &env)
 			return nil
 		}))
 }
@@ -121,7 +120,6 @@
 	}
 
 	check.SetResult(compliantObjects, nonCompliantObjects)
->>>>>>> 9b80b063
 }
 
 // This function checks for semantic versioning of all installed operators
