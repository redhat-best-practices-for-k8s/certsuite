package webserver

import (
	"bufio"
	"bytes"
	"context"
	_ "embed"
	"encoding/json"
	"fmt"
	"io"
	"net"
	"net/http"
	"os"
	"strings"
	"time"

	"github.com/gorilla/websocket"
	"github.com/robert-nix/ansihtml"
	"github.com/test-network-function/cnf-certification-test/internal/clientsholder"
	"github.com/test-network-function/cnf-certification-test/internal/log"
	"github.com/test-network-function/cnf-certification-test/pkg/certsuite"
	"github.com/test-network-function/cnf-certification-test/pkg/configuration"
	"github.com/test-network-function/cnf-certification-test/pkg/provider"
	yaml "gopkg.in/yaml.v2"
)

type webServerContextKey string

var (
	outputFolderCtxKey webServerContextKey = "output-folder"
)

//go:embed index.html
var indexHTML []byte

//go:embed submit.js
var submit []byte

//go:embed logs.js
var logs []byte

//go:embed toast.js
var toast []byte

//go:embed index.js
var index []byte

var buf *bytes.Buffer

var upgrader = websocket.Upgrader{
	CheckOrigin: func(r *http.Request) bool {
		return true
	},
}

func logStreamHandler(w http.ResponseWriter, r *http.Request) {
	conn, err := upgrader.Upgrade(w, r, nil)
	if err != nil {
		log.Info("WebSocket upgrade error: %v", err)
		return
	}
	defer conn.Close()
	// Create a scanner to read the log file line by line
	for {
		scanner := bufio.NewScanner(buf)
		for scanner.Scan() {
			line := scanner.Bytes()
			fmt.Println(string(line))
			line = append(ansihtml.ConvertToHTML(line), []byte("<br>")...)

			// Send each log line to the client
			if err := conn.WriteMessage(websocket.TextMessage, line); err != nil {
				fmt.Println(err)
				return
			}
		}
		if err := scanner.Err(); err != nil {
			log.Info("Error reading log file: %v", err)
			return
		}
	}
}

type RequestedData struct {
	SelectedOptions                      []string `json:"selectedOptions"`
	TargetNameSpaces                     []string `json:"targetNameSpaces"`
	PodsUnderTestLabels                  []string `json:"podsUnderTestLabels"`
	OperatorsUnderTestLabels             []string `json:"operatorsUnderTestLabels"`
	ManagedDeployments                   []string `json:"managedDeployments"`
	ManagedStatefulsets                  []string `json:"managedStatefulsets"`
	SkipScalingTestDeploymentsnamespace  []string `json:"skipScalingTestDeploymentsnamespace"`
	SkipScalingTestDeploymentsname       []string `json:"skipScalingTestDeploymentsname"`
	SkipScalingTestStatefulsetsnamespace []string `json:"skipScalingTestStatefulsetsnamespace"`
	SkipScalingTestStatefulsetsname      []string `json:"skipScalingTestStatefulsetsname"`
	TargetCrdFiltersnameSuffix           []string `json:"targetCrdFiltersnameSuffix"`
	TargetCrdFiltersscalable             []string `json:"targetCrdFiltersscalable"`
	AcceptedKernelTaints                 []string `json:"acceptedKernelTaints"`
	SkipHelmChartList                    []string `json:"skipHelmChartList"`
	Servicesignorelist                   []string `json:"servicesignorelist"`
	ValidProtocolNames                   []string `json:"ValidProtocolNames"`
	DebugDaemonSetNamespace              []string `json:"DebugDaemonSetNamespace"`
	CollectorAppEndPoint                 []string `json:"CollectorAppEndPoint"`
	ExecutedBy                           []string `json:"executedBy"`
	CollectorAppPassword                 []string `json:"CollectorAppPassword"`
	PartnerName                          []string `json:"PartnerName"`
}
type ResponseData struct {
	Message string `json:"message"`
}

func installReqHandlers() {
	http.HandleFunc("/", func(w http.ResponseWriter, r *http.Request) {
		// Set the content type to "text/html".
		w.Header().Set("Content-Type", "text/html")
		// Write the embedded HTML content to the response.
		_, err := w.Write(indexHTML)
		if err != nil {
			http.Error(w, "Failed to write response", http.StatusInternalServerError)
			return
		}
	})

	http.HandleFunc("/submit.js", func(w http.ResponseWriter, r *http.Request) {
		// Set the content type to "application/javascript".
		w.Header().Set("Content-Type", "application/javascript")
		// Write the embedded JavaScript content to the response.
		_, err := w.Write(submit)
		if err != nil {
			http.Error(w, "Failed to write response", http.StatusInternalServerError)
			return
		}
	})

	http.HandleFunc("/logs.js", func(w http.ResponseWriter, r *http.Request) {
		// Set the content type to "application/javascript".
		w.Header().Set("Content-Type", "application/javascript")
		// Write the embedded JavaScript content to the response.
		_, err := w.Write(logs)
		if err != nil {
			http.Error(w, "Failed to write response", http.StatusInternalServerError)
			return
		}
	})

	http.HandleFunc("/toast.js", func(w http.ResponseWriter, r *http.Request) {
		// Set the content type to "application/javascript".
		w.Header().Set("Content-Type", "application/javascript")
		// Write the embedded JavaScript content to the response.
		_, err := w.Write(toast)
		if err != nil {
			http.Error(w, "Failed to write response", http.StatusInternalServerError)
			return
		}
	})

	http.HandleFunc("/index.js", func(w http.ResponseWriter, r *http.Request) {
		// Set the content type to "application/javascript".
		w.Header().Set("Content-Type", "application/javascript")
		// Write the embedded JavaScript content to the response.
		_, err := w.Write(index)
		if err != nil {
			http.Error(w, "Failed to write response", http.StatusInternalServerError)
			return
		}
	})

	// Serve the static HTML file
	http.HandleFunc("/logstream", logStreamHandler)
}

func StartServer(outputFolder string) {
	ctx := context.Background()
	server := &http.Server{
		Addr:        ":8084",          // Server address
		ReadTimeout: 10 * time.Second, // Maximum duration for reading the entire request
		BaseContext: func(l net.Listener) context.Context {
			ctx = context.WithValue(ctx, outputFolderCtxKey, outputFolder)
			return ctx
		},
	}

	installReqHandlers()

	http.HandleFunc("/runFunction", runHandler)

	log.Info("Server is running on :8084...")
	if err := server.ListenAndServe(); err != nil {
		panic(err)
	}
}

// Define an HTTP handler that triggers Ginkgo tests
//
//nolint:funlen
func runHandler(w http.ResponseWriter, r *http.Request) {
	buf = bytes.NewBufferString("")
	// The log output will be written to the log file and to this buffer buf
	log.SetLogger(log.GetMultiLogger(buf))

	jsonData := r.FormValue("jsonData") // "jsonData" is the name of the JSON input field
	log.Info(jsonData)
	var data RequestedData
	if err := json.Unmarshal([]byte(jsonData), &data); err != nil {
		fmt.Println("Error:", err)
	}
	flattenedOptions := data.SelectedOptions

	// Get the file from the request
	file, fileHeader, err := r.FormFile("kubeConfigPath") // "fileInput" is the name of the file input field
	if err != nil {
		http.Error(w, "Unable to retrieve file from form", http.StatusBadRequest)
		return
	}
	defer file.Close()

	log.Info("Kubeconfig file name received: %s", fileHeader.Filename)
	kubeconfigTempFile, err := os.CreateTemp("", "webserver-kubeconfig-*")
	if err != nil {
		http.Error(w, "Failed to create temp file to store the kubeconfig content.", http.StatusBadRequest)
		return
	}

	defer func() {
		log.Info("Removing temporary kubeconfig file %s", kubeconfigTempFile.Name())
		err = os.Remove(kubeconfigTempFile.Name())
		if err != nil {
			log.Error("Failed to remove temp kubeconfig file %s", kubeconfigTempFile.Name())
		}
	}()

	_, err = io.Copy(kubeconfigTempFile, file)
	if err != nil {
		http.Error(w, "Unable to copy file", http.StatusInternalServerError)
		return
	}

	_ = kubeconfigTempFile.Close()

	log.Info("Web Server kubeconfig file : %v (copied into %v)", fileHeader.Filename, kubeconfigTempFile.Name())
	log.Info("Web Server Labels filter   : %v", flattenedOptions)

	tnfConfig, err := os.ReadFile("tnf_config.yml")
	if err != nil {
		log.Error("Error reading YAML file: %v", err)
		os.Exit(1) //nolint:gocritic
	}

	newData := updateTnf(tnfConfig, &data)

	// Write the modified YAML data back to the file
	err = os.WriteFile("tnf_config.yml", newData, os.ModePerm)
	if err != nil {
		log.Error("Error writing YAML file: %v", err)
		os.Exit(1)
	}
	_ = clientsholder.GetNewClientsHolder(kubeconfigTempFile.Name())

	var env provider.TestEnvironment
	env.SetNeedsRefresh()
	env = provider.GetTestEnvironment()

	labelsFilter := strings.Join(flattenedOptions, "")
	outputFolder := r.Context().Value(outputFolderCtxKey).(string)

<<<<<<< HEAD
	logrus.Infof("Running CNF Cert Suite (web-mode). Labels filter: %s, outputFolder: %s", labelsFilter, outputFolder)
	certsuite.Run(labelsFilter, outputFolder)
=======
	log.Info("Running CNF Cert Suite (web-mode). Labels filter: %s, outputFolder: %s", labelsFilter, outputFolder)
	certsuite.Run(labelsFilter, outputFolder, defaultTimeout)
>>>>>>> e7874a53

	// Return the result as JSON
	response := struct {
		Message string `json:"Message"`
	}{
		Message: fmt.Sprintf("Succeeded to run %s", strings.Join(flattenedOptions, "")),
	}
	// Serialize the response data to JSON
	jsonResponse, err := json.Marshal(response)
	if err != nil {
		log.Error("Failed to marshal jsonResponse: %v", err)
		http.Error(w, err.Error(), http.StatusInternalServerError)
		return
	}

	// Set the Content-Type header to specify that the response is JSON
	w.Header().Set("Content-Type", "application/json")
	// Write the JSON response to the client
	log.Info("Sending web response: %v", response)
	_, err = w.Write(jsonResponse)
	if err != nil {
		log.Error("Failed to write jsonResponse: %v", err)
		http.Error(w, err.Error(), http.StatusInternalServerError)
		return
	}
}

//nolint:funlen
func updateTnf(tnfConfig []byte, data *RequestedData) []byte {
	// Unmarshal the YAML data into a Config struct
	var config configuration.TestConfiguration

	err := yaml.Unmarshal(tnfConfig, &config)
	if err != nil {
		log.Error("Error unmarshalling YAML: %v", err)
		os.Exit(1)
	}

	// Modify the configuration
	var namespace []configuration.Namespace
	for _, tnamespace := range data.TargetNameSpaces {
		namespace = append(namespace, configuration.Namespace{Name: tnamespace})
	}
	config.TargetNameSpaces = namespace

	config.PodsUnderTestLabels = data.PodsUnderTestLabels

	config.OperatorsUnderTestLabels = data.OperatorsUnderTestLabels

	var managedDeployments []configuration.ManagedDeploymentsStatefulsets
	for _, val := range data.ManagedDeployments {
		managedDeployments = append(managedDeployments, configuration.ManagedDeploymentsStatefulsets{Name: val})
	}
	config.ManagedDeployments = managedDeployments

	var managedStatefulsets []configuration.ManagedDeploymentsStatefulsets
	for _, val := range data.ManagedDeployments {
		managedStatefulsets = append(managedStatefulsets, configuration.ManagedDeploymentsStatefulsets{Name: val})
	}
	config.ManagedStatefulsets = managedStatefulsets

	var crdFilter []configuration.CrdFilter
	for i := range data.TargetCrdFiltersnameSuffix {
		val := true
		if data.TargetCrdFiltersscalable[i] == "false" {
			val = false
		}
		crdFilter = append(crdFilter, configuration.CrdFilter{NameSuffix: data.TargetCrdFiltersnameSuffix[i],
			Scalable: val})
	}
	config.CrdFilters = crdFilter

	var acceptedKernelTaints []configuration.AcceptedKernelTaintsInfo
	for _, val := range data.AcceptedKernelTaints {
		acceptedKernelTaints = append(acceptedKernelTaints, configuration.AcceptedKernelTaintsInfo{Module: val})
	}
	config.AcceptedKernelTaints = acceptedKernelTaints

	var skipHelmChartList []configuration.SkipHelmChartList
	for _, val := range data.SkipHelmChartList {
		skipHelmChartList = append(skipHelmChartList, configuration.SkipHelmChartList{Name: val})
	}
	config.SkipHelmChartList = skipHelmChartList

	var skipScalingTestDeployments []configuration.SkipScalingTestDeploymentsInfo
	for i := range data.SkipScalingTestDeploymentsname {
		skipScalingTestDeployments = append(skipScalingTestDeployments, configuration.SkipScalingTestDeploymentsInfo{Name: data.SkipScalingTestDeploymentsname[i],
			Namespace: data.SkipScalingTestDeploymentsnamespace[i]})
	}
	config.SkipScalingTestDeployments = skipScalingTestDeployments

	var skipScalingTestStatefulSets []configuration.SkipScalingTestStatefulSetsInfo
	for i := range data.SkipScalingTestStatefulsetsname {
		skipScalingTestStatefulSets = append(skipScalingTestStatefulSets, configuration.SkipScalingTestStatefulSetsInfo{Name: data.SkipScalingTestStatefulsetsname[i],
			Namespace: data.SkipScalingTestStatefulsetsnamespace[i]})
	}
	config.SkipScalingTestStatefulSets = skipScalingTestStatefulSets

	config.ServicesIgnoreList = data.Servicesignorelist
	config.ValidProtocolNames = data.ValidProtocolNames
	if len(data.CollectorAppEndPoint) > 0 {
		config.CollectorAppEndPoint = data.CollectorAppEndPoint[0]
	}
	if len(data.CollectorAppPassword) > 0 {
		config.CollectorAppPassword = data.CollectorAppPassword[0]
	}
	if len(data.ExecutedBy) > 0 {
		config.ExecutedBy = data.ExecutedBy[0]
	}
	if len(data.PartnerName) > 0 {
		config.PartnerName = data.PartnerName[0]
	}
	if len(data.DebugDaemonSetNamespace) > 0 {
		config.DebugDaemonSetNamespace = data.DebugDaemonSetNamespace[0]
	}

	// Serialize the modified config back to YAML format
	newData, err := yaml.Marshal(&config)
	if err != nil {
		log.Error("Error marshaling YAML: %v", err)
		os.Exit(1)
	}
	return newData
}<|MERGE_RESOLUTION|>--- conflicted
+++ resolved
@@ -262,13 +262,8 @@
 	labelsFilter := strings.Join(flattenedOptions, "")
 	outputFolder := r.Context().Value(outputFolderCtxKey).(string)
 
-<<<<<<< HEAD
-	logrus.Infof("Running CNF Cert Suite (web-mode). Labels filter: %s, outputFolder: %s", labelsFilter, outputFolder)
+	log.Info("Running CNF Cert Suite (web-mode). Labels filter: %s, outputFolder: %s", labelsFilter, outputFolder)
 	certsuite.Run(labelsFilter, outputFolder)
-=======
-	log.Info("Running CNF Cert Suite (web-mode). Labels filter: %s, outputFolder: %s", labelsFilter, outputFolder)
-	certsuite.Run(labelsFilter, outputFolder, defaultTimeout)
->>>>>>> e7874a53
 
 	// Return the result as JSON
 	response := struct {
