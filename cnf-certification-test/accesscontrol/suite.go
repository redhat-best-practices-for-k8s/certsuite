--- conflicted
+++ resolved
@@ -30,10 +30,6 @@
 
 var (
 	nonCompliantCapabilites = []string{"NET_ADMIN", "SYS_ADMIN", "NET_RAW", "IPC_LOCK"}
-<<<<<<< HEAD
-	nonCompliantUsers       = []uint64{0}
-=======
->>>>>>> 7e4b51ef
 )
 
 var _ = ginkgo.Describe(common.AccessControlTestKey, func() {
@@ -59,14 +55,11 @@
 	ginkgo.It(testID, ginkgo.Label(testID), func() {
 		TestSecConPrivilegeEscalation(&env)
 	})
-<<<<<<< HEAD
 	// Security context: host port
 	testID = identifiers.XformToGinkgoItIdentifier(identifiers.TestContainerHostPort)
 	ginkgo.It(testID, ginkgo.Label(testID), func() {
 		TestContainerHostPort(&env)
 	})
-=======
->>>>>>> 7e4b51ef
 })
 
 // TestSecConCapabilities verrifies that non compliant capabilities are not present
@@ -78,73 +71,27 @@
 	}
 	for _, cut := range env.Containers {
 		if cut == nil {
-<<<<<<< HEAD
-			errContainers = append(errContainers, cut.Data.Name)
-=======
 			errContainers = append(errContainers, cut.Podname+"."+cut.Data.Name)
->>>>>>> 7e4b51ef
 			continue
 		}
 		if cut.Data.SecurityContext != nil && cut.Data.SecurityContext.Capabilities != nil {
 			for _, ncc := range nonCompliantCapabilites {
 				if strings.Contains(cut.Data.SecurityContext.Capabilities.String(), ncc) {
 					tnf.ClaimFilePrintf("Non compliant %s capability detected in container %s. All container caps: %s", ncc, cut.Data.Name, cut.Data.SecurityContext.Capabilities.String())
-<<<<<<< HEAD
-					badContainers = append(badContainers, cut.Data.Name)
-=======
 					badContainers = append(badContainers, cut.Podname+"."+cut.Data.Name)
->>>>>>> 7e4b51ef
 				}
 			}
 			logrus.Infof("test %s", cut.Data.SecurityContext.Capabilities.String())
 		}
 	}
-<<<<<<< HEAD
-	if len(badContainers) > 0 {
-		tnf.ClaimFilePrintf("bad containers: %v", badContainers)
-	}
-	if len(errContainers) > 0 {
-		tnf.ClaimFilePrintf("err containers: %v", errContainers)
-	}
-=======
 	tnf.ClaimFilePrintf("bad containers: %v", badContainers)
 	tnf.ClaimFilePrintf("err containers: %v", errContainers)
->>>>>>> 7e4b51ef
 	gomega.Expect(badContainers).To(gomega.BeNil())
 	gomega.Expect(errContainers).To(gomega.BeNil())
 }
 
 // TestSecConRootUser verifies that the container is not running as root
 func TestSecConRootUser(env *provider.TestEnvironment) {
-<<<<<<< HEAD
-	var badContainers []string
-	var errContainers []string
-	if len(env.Containers) == 0 {
-		ginkgo.Skip("No containers to perform test, skipping")
-	}
-	for _, cut := range env.Containers {
-		if cut == nil {
-			errContainers = append(errContainers, cut.Data.Name)
-			continue
-		}
-		if cut.Data.SecurityContext != nil && cut.Data.SecurityContext.RunAsUser != nil {
-			for _, ncu := range nonCompliantUsers {
-				if *(cut.Data.SecurityContext.RunAsUser) == 0 {
-					tnf.ClaimFilePrintf("Non compliant User detected (RunAsUser uid=%d) in container %s", ncu, cut.Data.Name)
-					badContainers = append(badContainers, cut.Data.Name)
-				}
-			}
-		}
-	}
-	if len(badContainers) > 0 {
-		tnf.ClaimFilePrintf("bad containers: %v", badContainers)
-	}
-	if len(errContainers) > 0 {
-		tnf.ClaimFilePrintf("err containers: %v", errContainers)
-	}
-	gomega.Expect(badContainers).To(gomega.BeNil())
-	gomega.Expect(errContainers).To(gomega.BeNil())
-=======
 	var badContainers, badPods, errPods []string
 	if len(env.Containers) == 0 {
 		ginkgo.Skip("No containers to perform test, skipping")
@@ -179,7 +126,6 @@
 	gomega.Expect(badContainers).To(gomega.BeNil())
 	gomega.Expect(badPods).To(gomega.BeNil())
 	gomega.Expect(errPods).To(gomega.BeNil())
->>>>>>> 7e4b51ef
 }
 
 // TestSecConPrivilegeEscalation verifies that the container is not allowed privilege escalation
@@ -191,27 +137,18 @@
 	}
 	for _, cut := range env.Containers {
 		if cut == nil {
-<<<<<<< HEAD
-			errContainers = append(errContainers, cut.Data.Name)
-=======
 			errContainers = append(errContainers, cut.Podname+"."+cut.Data.Name)
->>>>>>> 7e4b51ef
 			continue
 		}
 		if cut.Data.SecurityContext != nil && cut.Data.SecurityContext.AllowPrivilegeEscalation != nil {
 			if *(cut.Data.SecurityContext.AllowPrivilegeEscalation) {
-<<<<<<< HEAD
-				tnf.ClaimFilePrintf("AllowPrivilegeEscalation is set to true in container %s.", *(cut.Data.SecurityContext.AllowPrivilegeEscalation), cut.Data.Name)
-				badContainers = append(badContainers, cut.Data.Name)
+				tnf.ClaimFilePrintf("AllowPrivilegeEscalation is set to true in container %s.", cut.Data.Name)
+				badContainers = append(badContainers, cut.Podname+"."+cut.Data.Name)
 			}
 		}
 	}
-	if len(badContainers) > 0 {
-		tnf.ClaimFilePrintf("bad containers: %v", badContainers)
-	}
-	if len(errContainers) > 0 {
-		tnf.ClaimFilePrintf("err containers: %v", errContainers)
-	}
+	tnf.ClaimFilePrintf("bad containers: %v", badContainers)
+	tnf.ClaimFilePrintf("err containers: %v", errContainers)
 	gomega.Expect(badContainers).To(gomega.BeNil())
 	gomega.Expect(errContainers).To(gomega.BeNil())
 }
@@ -243,15 +180,6 @@
 	if len(errContainers) > 0 {
 		tnf.ClaimFilePrintf("err containers: %v", errContainers)
 	}
-=======
-				tnf.ClaimFilePrintf("AllowPrivilegeEscalation is set to true in container %s.", cut.Data.Name)
-				badContainers = append(badContainers, cut.Podname+"."+cut.Data.Name)
-			}
-		}
-	}
-	tnf.ClaimFilePrintf("bad containers: %v", badContainers)
-	tnf.ClaimFilePrintf("err containers: %v", errContainers)
->>>>>>> 7e4b51ef
 	gomega.Expect(badContainers).To(gomega.BeNil())
 	gomega.Expect(errContainers).To(gomega.BeNil())
 }