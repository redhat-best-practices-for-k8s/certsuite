--- conflicted
+++ resolved
@@ -131,27 +131,13 @@
 			splitVersion := strings.SplitN(ocpversion, ".", majorMinorPatchCount)
 			majorDotMinorVersion := splitVersion[0] + "." + splitVersion[1]
 			pack := op.Status.InstalledCSV
-<<<<<<< HEAD
 			isCertified := certtool.WaitForCertificationRequestToSuccess(certtool.GetOperatorCertificationRequestFunction(CertifiedOperator, pack, majorDotMinorVersion), apiRequestTimeout).(bool)
 			if !isCertified {
-=======
-			org := op.Spec.CatalogSource
-			if org == CertifiedOperator {
-				isCertified := certtool.WaitForCertificationRequestToSuccess(certtool.GetOperatorCertificationRequestFunction(org, pack, ocpversion), apiRequestTimeout).(bool)
-				if !isCertified {
-					testFailed = true
-					logrus.Info(fmt.Sprintf("Operator %s (organization %s) not certified for Openshift %s .", pack, org, ocpversion))
-					tnf.ClaimFilePrintf("Operator %s (organization %s) failed to be certified for Openshift %s", pack, org, ocpversion)
-				} else {
-					logrus.Info(fmt.Sprintf("Operator %s (organization %s) certified OK.", pack, org))
-				}
-			} else {
->>>>>>> 374d330f
 				testFailed = true
-				log.Info(fmt.Sprintf("Operator %s not certified for OpenShift %s .", pack, majorDotMinorVersion))
+				logrus.Info(fmt.Sprintf("Operator %s not certified for OpenShift %s .", pack, majorDotMinorVersion))
 				tnf.ClaimFilePrintf("Operator %s  failed to be certified for OpenShift %s", pack, majorDotMinorVersion)
 			} else {
-				log.Info(fmt.Sprintf("Operator %s certified OK.", pack))
+				logrus.Info(fmt.Sprintf("Operator %s certified OK.", pack))
 			}
 		}
 		if testFailed {
