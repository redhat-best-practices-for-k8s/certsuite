// Copyright (C) 2020-2021 Red Hat, Inc.
//
// This program is free software; you can redistribute it and/or modify
// it under the terms of the GNU General Public License as published by
// the Free Software Foundation; either version 2 of the License, or
// (at your option) any later version.
//
// This program is distributed in the hope that it will be useful,
// but WITHOUT ANY WARRANTY; without even the implied warranty of
// MERCHANTABILITY or FITNESS FOR A PARTICULAR PURPOSE.  See the
// GNU General Public License for more details.
//
// You should have received a copy of the GNU General Public License along
// with this program; if not, write to the Free Software Foundation, Inc.,
// 51 Franklin Street, Fifth Floor, Boston, MA 02110-1301 USA.

<<<<<<< HEAD
package scaling

import (
	"fmt"
	"testing"

	"github.com/stretchr/testify/assert"
	v1app "k8s.io/api/apps/v1"
)

func TestIsDeploymentRead(t *testing.T) {
	type dpStatus struct {
		condition   v1app.DeploymentConditionType
		replicas    int32
		ready       int32
		available   int32
		unavailable int32
		updated     int32
	}
	m := map[dpStatus]bool{
		{v1app.DeploymentReplicaFailure, 10, 9, 10, 0, 0}: false,
		{v1app.DeploymentAvailable, 10, 9, 9, 0, 10}:      false,
		{v1app.DeploymentAvailable, 10, 10, 10, 1, 10}:    false,
		{v1app.DeploymentAvailable, 10, 1, 10, 0, 10}:     false,
		{v1app.DeploymentAvailable, 10, 10, 10, 0, 9}:     false,
		{v1app.DeploymentAvailable, 10, 10, 10, 0, 10}:    true,
	}
	for key, v := range m {
		dp := v1app.Deployment{}
		dpCondition := v1app.DeploymentCondition{Type: key.condition}
		dp.Status.Conditions = append(dp.Status.Conditions, dpCondition)
		dp.Spec.Replicas = &(key.replicas)
		dp.Status.ReadyReplicas = key.ready
		dp.Status.AvailableReplicas = key.available
		dp.Status.UnavailableReplicas = key.unavailable
		dp.Status.UpdatedReplicas = key.updated
		ready := isDeploymentInstanceReady(&dp)
		assert.Equal(t, v, ready)
	}
}

func TestIsStatefulSetReady(t *testing.T) {
	type stStatus struct {
		replicas  int32
		ready     int32
		available int32
		updated   int32
	}
	m := map[stStatus]bool{
		{10, 9, 10, 0}:   false,
		{10, 9, 9, 10}:   false,
		{10, 10, 10, 11}: false,
		{10, 1, 10, 10}:  false,
		{10, 10, 10, 9}:  false,
		{10, 10, 10, 10}: true,
	}
	for k, v := range m {
		statefulset := v1app.StatefulSet{}
		statefulset.Spec.Replicas = &(k.replicas)
		statefulset.Status.ReadyReplicas = k.ready
		statefulset.Status.AvailableReplicas = k.available
		statefulset.Status.UpdatedReplicas = k.updated
		ready := isStatefulSetInstanceReady(&statefulset)
		if ready != v {
			fmt.Println(" k= ", k, " should be ", v, " is ", ready)
		}
		assert.Equal(t, v, ready)
	}
}
=======
package scaling
>>>>>>> c36e6550
<|MERGE_RESOLUTION|>--- conflicted
+++ resolved
@@ -14,9 +14,7 @@
 // with this program; if not, write to the Free Software Foundation, Inc.,
 // 51 Franklin Street, Fifth Floor, Boston, MA 02110-1301 USA.
 
-<<<<<<< HEAD
 package scaling
-
 import (
 	"fmt"
 	"testing"
@@ -84,6 +82,3 @@
 		assert.Equal(t, v, ready)
 	}
 }
-=======
-package scaling
->>>>>>> c36e6550
