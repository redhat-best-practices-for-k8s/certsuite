// Copyright (C) 2020-2021 Red Hat, Inc.
//
// This program is free software; you can redistribute it and/or modify
// it under the terms of the GNU General Public License as published by
// the Free Software Foundation; either version 2 of the License, or
// (at your option) any later version.
//
// This program is distributed in the hope that it will be useful,
// but WITHOUT ANY WARRANTY; without even the implied warranty of
// MERCHANTABILITY or FITNESS FOR A PARTICULAR PURPOSE.  See the
// GNU General Public License for more details.
//
// You should have received a copy of the GNU General Public License along
// with this program; if not, write to the Free Software Foundation, Inc.,
// 51 Franklin Street, Fifth Floor, Boston, MA 02110-1301 USA.

package scaling

import (
	"context"
	"fmt"
	"time"

	"github.com/sirupsen/logrus"
	"github.com/test-network-function/cnf-certification-test/cnf-certification-test/lifecycle/podsets"
	"github.com/test-network-function/cnf-certification-test/internal/clientsholder"

	v1app "k8s.io/api/apps/v1"
	v1autoscaling "k8s.io/api/autoscaling/v1"

	v1machinery "k8s.io/apimachinery/pkg/apis/meta/v1"
	hps "k8s.io/client-go/kubernetes/typed/autoscaling/v1"
	retry "k8s.io/client-go/util/retry"
)

const (
	deployment  = "deployment"
	statefulset = "statefulset"
)

<<<<<<< HEAD
func isDeploymentInstanceReady(deployment *v1app.Deployment) bool {
	notReady := true
	for _, condition := range deployment.Status.Conditions {
		if condition.Type == v1app.DeploymentAvailable {
			notReady = false
			break
		}
	}
	var replicas int32
	if deployment.Spec.Replicas != nil {
		replicas = *(deployment.Spec.Replicas)
	} else {
		replicas = 1
	}
	if notReady ||
		deployment.Status.UnavailableReplicas != 0 ||
		deployment.Status.ReadyReplicas != replicas ||
		deployment.Status.AvailableReplicas != replicas ||
		deployment.Status.UpdatedReplicas != replicas {
		return false
	}
	return true
}
func isStatefulSetInstanceReady(statefulset *v1app.StatefulSet) bool {
	var replicas int32
	if statefulset.Spec.Replicas != nil {
		replicas = *(statefulset.Spec.Replicas)
	} else {
		replicas = 1
	}
	if statefulset.Status.ReadyReplicas != replicas ||
		statefulset.Status.AvailableReplicas != replicas ||
		statefulset.Status.UpdatedReplicas != replicas {
		return false
	}
	return true
}

//nolint:funlen
func TestScaleDeployment(podset interface{}, timeout time.Duration) bool {
=======
func TestScaleDeployment(deployment *v1app.Deployment, timeout time.Duration) bool {
>>>>>>> c36e6550
	clients := clientsholder.GetClientsHolder()
	var name, namespace, podsettype string
	var replicaset interface{}
	switch v := podset.(type) {
	case *v1app.StatefulSet:
		podsettype = statefulset
		logrus.Infof("type is %v", v.Name)
		podset, _ := podset.(*v1app.StatefulSet)
		name, namespace = podset.Name, podset.Namespace
		replicaset = *podset.Spec.Replicas
	case *v1app.Deployment:
		podsettype = deployment
		logrus.Infof("type is %v", v.Name)
		podset, _ := podset.(*v1app.Deployment)
		name, namespace = podset.Name, podset.Namespace
		replicaset = *podset.Spec.Replicas
	}
	logrus.Trace("scale deployment not using HPA ", namespace, ":", name)
	var replicas int32
	if replicaset != nil {
		replicas, _ = replicaset.(int32)
	} else {
		replicas = 1
	}

	if replicas <= 1 {
		// scale up
		replicas++
		if !scaleDeploymentHelper(clients, name, namespace, podsettype, replicas, timeout, true) {
			logrus.Error("can't scale deployment =", namespace, ":", name)
			return false
		}
		// scale down
		replicas--
		if !scaleDeploymentHelper(clients, name, namespace, podsettype, replicas, timeout, false) {
			logrus.Error("can't scale deployment =", namespace, ":", name)
			return false
		}
	} else {
		// scale down
		replicas--
		if !scaleDeploymentHelper(clients, name, namespace, podsettype, replicas, timeout, false) {
			logrus.Error("can't scale deployment =", namespace, podsettype, ":", name)
			return false
		} // scale up
		replicas++
		if !scaleDeploymentHelper(clients, name, namespace, podsettype, replicas, timeout, true) {
			logrus.Error("can't scale deployment =", namespace, ":", name)
			return false
		}
	}
	return true
}

func scaleDeploymentHelper(clients *clientsholder.ClientsHolder, name, namespace, podsettype string,
	replicas int32, timeout time.Duration, up bool) bool {
	if up {
		logrus.Trace("scale UP ", podsettype, " to ", replicas, " replicas ")
	} else {
		logrus.Trace("scale DOWN ", podsettype, " to ", replicas, " replicas ")
	}
	// Retrieve the latest version of Deployment before attempting update
	// RetryOnConflict uses exponential backoff to avoid exhausting the apiserver
	retryErr := retry.RetryOnConflict(retry.DefaultRetry, func() error {
		return runPodsetScale(clients, name, namespace, podsettype, replicas, timeout)
	})

	if retryErr != nil {
		logrus.Error("can't scale ", podsettype, " ", namespace, ":", name, " error=", retryErr)
		return false
	}
	return true
}

func runPodsetScale(clients *clientsholder.ClientsHolder, name,
	namespace, podsettype string, replicas int32, timeout time.Duration) error {
	var errors error
	switch podsettype {
	case deployment:
		dpClient := clients.AppsClients.Deployments(namespace)
		dp, err := dpClient.Get(context.TODO(), name, v1machinery.GetOptions{})
		if err != nil {
			logrus.Error("failed to get latest version of deployment ", namespace, ":", name)
			return err
		}
		dp.Spec.Replicas = &replicas
		_, errors = dpClient.Update(context.TODO(), dp, v1machinery.UpdateOptions{})
	case statefulset:
		stClient := clients.AppsClients.StatefulSets(namespace)
		st, err := stClient.Get(context.TODO(), name, v1machinery.GetOptions{})
		if err != nil {
			logrus.Error("failed to get latest version of deployment ", namespace, ":", name)
			return err
		}
<<<<<<< HEAD
		st.Spec.Replicas = &replicas
		_, errors = stClient.Update(context.TODO(), st, v1machinery.UpdateOptions{})
=======
		if !podsets.WaitForDeploymentSetReady(namespace, name, timeout) {
			logrus.Error("can't update deployment ", namespace, ":", name)
			return errors.New("can't update deployment")
		}
		return nil
	})
	if retryErr != nil {
		logrus.Error("can't scale deployment ", namespace, ":", name, " error=", retryErr)
		return false
>>>>>>> c36e6550
	}

	if errors != nil {
		logrus.Error("can't update", podsettype, " ", namespace, ":", name)
		return errors
	}

	if !isPodsetReady(namespace, name, podsettype, timeout) {
		logrus.Error("can't update", podsettype, " ", namespace, ":", name)
		return fmt.Errorf("can't update %s", podsettype)
	}
	return nil
}

<<<<<<< HEAD
func isPodsetReady(ns, name, podsettype string, timeout time.Duration) bool {
	logrus.Trace("check if deployment ", ns, ":", name, " is ready ")
	clients := clientsholder.GetClientsHolder()
	start := time.Now()
	for time.Since(start) < timeout {
		switch podsettype {
		case deployment:
			dp, err := provider.GetUpdatedDeployment(clients.AppsClients, ns, name)
			if err == nil && isDeploymentInstanceReady(dp) {
				logrus.Trace("deployment ", ns, ":", name, " is ready ")
				return true
			}
		case statefulset:
			st, err := provider.GetUpdatedStatefulSet(clients.AppsClients, ns, name)
			if err == nil && isStatefulSetInstanceReady(st) {
				logrus.Trace("statefulset ", ns, ":", name, " is ready ")
				return true
			}
		}
		time.Sleep(time.Second)
	}
	logrus.Error(podsettype, " ", ns, ":", name, " is not ready ")
	return false
}

//nolint:funlen
func TestScaleHpaDeployment(podset interface{}, hpa *v1autoscaling.HorizontalPodAutoscaler, timeout time.Duration) bool {
=======
func TestScaleHpaDeployment(deployment *v1app.Deployment, hpa *v1autoscaling.HorizontalPodAutoscaler, timeout time.Duration) bool {
>>>>>>> c36e6550
	clients := clientsholder.GetClientsHolder()
	hpaName := hpa.Name
	var name, namespace, typeset string
	switch v := podset.(type) {
	case *v1app.StatefulSet:
		typeset = statefulset
		logrus.Infof("*v1app.Deployment:%v", v.Name)
		podset, _ := podset.(*v1app.StatefulSet)
		name, namespace = podset.Name, podset.Namespace
	case *v1app.Deployment:
		typeset = deployment
		logrus.Infof("*v1app.Deployment:%v", v.Name)
		podset, _ := podset.(*v1app.Deployment)
		name, namespace = podset.Name, podset.Namespace
	default:
		fmt.Println("unknown")
	}

	hpscaler := clients.K8sClient.AutoscalingV1().HorizontalPodAutoscalers(namespace)
	var min int32
	if hpa.Spec.MinReplicas != nil {
		min = *hpa.Spec.MinReplicas
	} else {
		min = 1
	}
	max := hpa.Spec.MaxReplicas
	if min <= 1 {
		// scale up
		min++
		max++
		scaleUp := true
		pass := scaleHpaDeploymentHelper(hpscaler, hpaName, name, namespace, min, max, timeout, scaleUp, typeset)
		if !pass {
			return false
		}
		// scale down
		min--
		max--
		pass = scaleHpaDeploymentHelper(hpscaler, hpaName, name, namespace, min, max, timeout, !scaleUp, typeset)
		if !pass {
			return false
		}
	} else {
		// scale down
		min--
		max--
		scaleUp := false
		pass := scaleHpaDeploymentHelper(hpscaler, hpaName, name, namespace, min, max, timeout, scaleUp, typeset)
		if !pass {
			return false
		}
		// scale up
		min++
		max++
		pass = scaleHpaDeploymentHelper(hpscaler, hpaName, name, namespace, min, max, timeout, !scaleUp, typeset)
		if !pass {
			return false
		}
	}
	return true
}

func scaleHpaDeploymentHelper(hpscaler hps.HorizontalPodAutoscalerInterface, hpaName, deploymentName, namespace string, min, max int32, timeout time.Duration, up bool, podset string) bool {
	if up {
		logrus.Trace("scale UP HPA ", namespace, ":", hpaName, "To min=", min, "max=", max)
	} else {
		logrus.Trace("scale DOWN HPA ", namespace, ":", hpaName, "To min=", min, "max=", max)
	}
	retryErr := retry.RetryOnConflict(retry.DefaultRetry, func() error {
		hpa, err := hpscaler.Get(context.TODO(), hpaName, v1machinery.GetOptions{})
		if err != nil {
			logrus.Error("can't Update autoscaler to scale ", namespace, ":", deploymentName, " error=", err)
			return err
		}
		hpa.Spec.MinReplicas = &min
		hpa.Spec.MaxReplicas = max
		_, err = hpscaler.Update(context.TODO(), hpa, v1machinery.UpdateOptions{})
		if err != nil {
			logrus.Error("can't Update autoscaler to scale ", namespace, ":", deploymentName, " error=", err)
			return err
		}
<<<<<<< HEAD
		if !isPodsetReady(namespace, deploymentName, podset, timeout) {
=======
		if !podsets.WaitForDeploymentSetReady(namespace, deploymentName, timeout) {
>>>>>>> c36e6550
			logrus.Error("deployment not ready after scale operation ", namespace, ":", deploymentName)
		}
		return nil
	})
	if retryErr != nil {
		logrus.Error("can't scale hpa ", namespace, ":", hpaName, " error=", retryErr)
		return false
	}
	return true
}<|MERGE_RESOLUTION|>--- conflicted
+++ resolved
@@ -38,7 +38,6 @@
 	statefulset = "statefulset"
 )
 
-<<<<<<< HEAD
 func isDeploymentInstanceReady(deployment *v1app.Deployment) bool {
 	notReady := true
 	for _, condition := range deployment.Status.Conditions {
@@ -79,9 +78,6 @@
 
 //nolint:funlen
 func TestScaleDeployment(podset interface{}, timeout time.Duration) bool {
-=======
-func TestScaleDeployment(deployment *v1app.Deployment, timeout time.Duration) bool {
->>>>>>> c36e6550
 	clients := clientsholder.GetClientsHolder()
 	var name, namespace, podsettype string
 	var replicaset interface{}
@@ -176,20 +172,17 @@
 			logrus.Error("failed to get latest version of deployment ", namespace, ":", name)
 			return err
 		}
-<<<<<<< HEAD
 		st.Spec.Replicas = &replicas
 		_, errors = stClient.Update(context.TODO(), st, v1machinery.UpdateOptions{})
-=======
-		if !podsets.WaitForDeploymentSetReady(namespace, name, timeout) {
-			logrus.Error("can't update deployment ", namespace, ":", name)
-			return errors.New("can't update deployment")
-		}
-		return nil
-	})
-	if retryErr != nil {
-		logrus.Error("can't scale deployment ", namespace, ":", name, " error=", retryErr)
-		return false
->>>>>>> c36e6550
+		//if !podsets.WaitForDeploymentSetReady(namespace, name, timeout) {
+		//	logrus.Error("can't update deployment ", namespace, ":", name)
+		//	return errors.New("can't update deployment")
+	//	}
+	//	return nil
+//	})
+//	if retryErr != nil {
+	//	logrus.Error("can't scale deployment ", namespace, ":", name, " error=", retryErr)
+//		return false
 	}
 
 	if errors != nil {
@@ -204,7 +197,6 @@
 	return nil
 }
 
-<<<<<<< HEAD
 func isPodsetReady(ns, name, podsettype string, timeout time.Duration) bool {
 	logrus.Trace("check if deployment ", ns, ":", name, " is ready ")
 	clients := clientsholder.GetClientsHolder()
@@ -231,10 +223,7 @@
 }
 
 //nolint:funlen
-func TestScaleHpaDeployment(podset interface{}, hpa *v1autoscaling.HorizontalPodAutoscaler, timeout time.Duration) bool {
-=======
-func TestScaleHpaDeployment(deployment *v1app.Deployment, hpa *v1autoscaling.HorizontalPodAutoscaler, timeout time.Duration) bool {
->>>>>>> c36e6550
+func TestScaleHpaDeployment(podsetlist interface{}, hpa *v1autoscaling.HorizontalPodAutoscaler, timeout time.Duration) bool {
 	clients := clientsholder.GetClientsHolder()
 	hpaName := hpa.Name
 	var name, namespace, typeset string
@@ -316,11 +305,9 @@
 			logrus.Error("can't Update autoscaler to scale ", namespace, ":", deploymentName, " error=", err)
 			return err
 		}
-<<<<<<< HEAD
 		if !isPodsetReady(namespace, deploymentName, podset, timeout) {
-=======
-		if !podsets.WaitForDeploymentSetReady(namespace, deploymentName, timeout) {
->>>>>>> c36e6550
+		//if !podsets.WaitForDeploymentSetReady(namespace, deploymentName, timeout) {
+
 			logrus.Error("deployment not ready after scale operation ", namespace, ":", deploymentName)
 		}
 		return nil
