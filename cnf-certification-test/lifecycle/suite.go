--- conflicted
+++ resolved
@@ -231,7 +231,6 @@
 	}
 }
 
-<<<<<<< HEAD
 //nolint:dupl
 func testDeploymentScaling(env *provider.TestEnvironment, timeout time.Duration) {
 	tnf.GinkgoBy("Testing deployment scaling")
@@ -252,37 +251,6 @@
 			// horizontal scaler, then test that scaler
 			// can scale the deployment
 			if !scaling.TestScaleHpaDeployment(deployment, hpa, timeout) {
-=======
-func testScaling(env *provider.TestEnvironment, timeout time.Duration) {
-	testID := identifiers.XformToGinkgoItIdentifier(identifiers.TestDeploymentScalingIdentifier)
-	ginkgo.It(testID, ginkgo.Label(testID), func() {
-		env.GinkgoBy("Testing deployment scaling")
-		defer env.SetNeedsRefresh()
-
-		if len(env.Deployments) == 0 {
-			env.GinkgoSkip("No test deployments found.")
-		}
-		failedDeployments := []string{}
-		skippedDeployments := []string{}
-		for i := range env.Deployments {
-			// TestDeploymentScaling test scaling of deployment
-			// This is the entry point for deployment scaling tests
-			deployment := env.Deployments[i]
-			ns, name := deployment.Namespace, deployment.Name
-			key := ns + name
-			if hpa, ok := env.HorizontalScaler[key]; ok {
-				// if the deployment is controller by
-				// horizontal scaler, then test that scaler
-				// can scale the deployment
-				if !scaling.TestScaleHpaDeployment(deployment, hpa, timeout) {
-					failedDeployments = append(failedDeployments, name)
-				}
-				continue
-			}
-			// if the deployment is not controller by HPA
-			// scale it directly
-			if !scaling.TestScaleDeployment(deployment, timeout) {
->>>>>>> 6fa03d17
 				failedDeployments = append(failedDeployments, name)
 			}
 			continue
