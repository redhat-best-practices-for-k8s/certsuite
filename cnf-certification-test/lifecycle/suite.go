// Copyright (C) 2020-2021 Red Hat, Inc.
//
// This program is free software; you can redistribute it and/or modify
// it under the terms of the GNU General Public License as published by
// the Free Software Foundation; either version 2 of the License, or
// (at your option) any later version.
//
// This program is distributed in the hope that it will be useful,
// but WITHOUT ANY WARRANTY; without even the implied warranty of
// MERCHANTABILITY or FITNESS FOR A PARTICULAR PURPOSE.  See the
// GNU General Public License for more details.
//
// You should have received a copy of the GNU General Public License along
// with this program; if not, write to the Free Software Foundation, Inc.,
// 51 Franklin Street, Fifth Floor, Boston, MA 02110-1301 USA.

package lifecycle

import (
	"fmt"
	"time"

	"github.com/onsi/ginkgo/v2"
	"github.com/onsi/gomega"
	"github.com/sirupsen/logrus"
	"github.com/test-network-function/cnf-certification-test/cnf-certification-test/common"
	"github.com/test-network-function/cnf-certification-test/cnf-certification-test/identifiers"
	"github.com/test-network-function/cnf-certification-test/cnf-certification-test/lifecycle/ownerreference"
	"github.com/test-network-function/cnf-certification-test/cnf-certification-test/lifecycle/scaling"
	"github.com/test-network-function/cnf-certification-test/pkg/provider"
	"github.com/test-network-function/cnf-certification-test/pkg/testhelper"
	"github.com/test-network-function/cnf-certification-test/pkg/tnf"

	v1 "k8s.io/api/core/v1"
)

const (
	timeout = 60 * time.Second
)

//
// All actual test code belongs below here.  Utilities belong above.
//
var _ = ginkgo.Describe(common.LifecycleTestKey, func() {
	var env provider.TestEnvironment
	ginkgo.BeforeEach(func() {
		env = provider.GetTestEnvironment()
	})
	testContainersPreStop(&env)
	testContainersImagePolicy(&env)
	testContainersReadinessProbe(&env)
	testContainersLivenessProbe(&env)
	testPodsOwnerReference(&env)

	testID := identifiers.XformToGinkgoItIdentifier(identifiers.TestPodNodeSelectorAndAffinityBestPractices)
	ginkgo.It(testID, ginkgo.Label(testID), func() {
		testPodNodeSelectorAndAffinityBestPractices(&env)
	})

<<<<<<< HEAD
	testID = identifiers.XformToGinkgoItIdentifier(identifiers.TestNonDefaultGracePeriodIdentifier)
	ginkgo.It(testID, ginkgo.Label(testID), func() {
		testGracePeriod(&env)
	})

=======
	if env.IsIntrusive() {
		testScaling(&env, timeout)
	}
>>>>>>> ec9a3bf0
})

func testContainersPreStop(env *provider.TestEnvironment) {
	testID := identifiers.XformToGinkgoItIdentifier(identifiers.TestShudtownIdentifier)
	ginkgo.It(testID, ginkgo.Label(testID), func() {
		badcontainers := []string{}
		for _, cut := range env.Containers {
			logrus.Debugln("check container ", cut.Namespace, " ", cut.Podname, " ", cut.Data.Name, " pre stop lifecycle ")

			if cut.Data.Lifecycle == nil || (cut.Data.Lifecycle != nil && cut.Data.Lifecycle.PreStop == nil) {
				badcontainers = append(badcontainers, cut.Data.Name)
				tnf.ClaimFilePrintf("container %s does not have preStop defined", cut.StringShort())
			}
		}
		if len(badcontainers) > 0 {
			tnf.ClaimFilePrintf("bad containers %v", badcontainers)
		}
		gomega.Expect(0).To(gomega.Equal(len(badcontainers)))
	})
}

func testContainersImagePolicy(env *provider.TestEnvironment) {
	testID := identifiers.XformToGinkgoItIdentifier(identifiers.TestImagePullPolicyIdentifier)
	ginkgo.It(testID, ginkgo.Label(testID), func() {
		badcontainers := []string{}
		for _, cut := range env.Containers {
			logrus.Debugln("check container ", cut.Namespace, " ", cut.Podname, " ", cut.Data.Name, " pull policy, should be ", v1.PullIfNotPresent)
			if cut.Data.ImagePullPolicy != v1.PullIfNotPresent {
				s := cut.Namespace + ":" + cut.Podname + ":" + cut.Data.Name
				badcontainers = append(badcontainers, s)
				logrus.Errorln("container ", cut.Data.Name, " is using ", cut.Data.ImagePullPolicy, " as image policy")
			}
		}
		if len(badcontainers) > 0 {
			tnf.ClaimFilePrintf("bad containers %v", badcontainers)
		}
		gomega.Expect(0).To(gomega.Equal(len(badcontainers)))
	})
}

//nolint:dupl
func testContainersReadinessProbe(env *provider.TestEnvironment) {
	testID := identifiers.XformToGinkgoItIdentifier(identifiers.TestReadinessProbeIdentifier)
	ginkgo.It(testID, ginkgo.Label(testID), func() {
		badcontainers := []string{}
		for _, cut := range env.Containers {
			logrus.Debugln("check container ", cut.Namespace, " ", cut.Podname, " ", cut.Data.Name, " readiness probe ")
			if cut.Data.ReadinessProbe == nil {
				s := cut.Namespace + ":" + cut.Podname + ":" + cut.Data.Name
				badcontainers = append(badcontainers, s)
				logrus.Errorln("container ", cut.Data.Name, " does not have ReadinessProbe defined")
			}
		}
		if len(badcontainers) > 0 {
			tnf.ClaimFilePrintf("bad containers %v", badcontainers)
		}
		gomega.Expect(0).To(gomega.Equal(len(badcontainers)))
	})
}

//nolint:dupl
func testContainersLivenessProbe(env *provider.TestEnvironment) {
	testID := identifiers.XformToGinkgoItIdentifier(identifiers.TestLivenessProbeIdentifier)
	ginkgo.It(testID, ginkgo.Label(testID), func() {
		badcontainers := []string{}
		for _, cut := range env.Containers {
			logrus.Debugln("check container ", cut.Namespace, " ", cut.Podname, " ", cut.Data.Name, " liveness probe ")
			if cut.Data.LivenessProbe == nil {
				s := cut.Namespace + ":" + cut.Podname + ":" + cut.Data.Name
				badcontainers = append(badcontainers, s)
				logrus.Errorln("container ", cut.Data.Name, " does not have livenessProbe defined")
			}
		}
		if len(badcontainers) > 0 {
			tnf.ClaimFilePrintf("bad containers %v", badcontainers)
		}
		gomega.Expect(0).To(gomega.Equal(len(badcontainers)))
	})
}

func testPodsOwnerReference(env *provider.TestEnvironment) {
	testID := identifiers.XformToGinkgoItIdentifier(identifiers.TestPodDeploymentBestPracticesIdentifier)
	ginkgo.It(testID, ginkgo.Label(testID), func() {
		ginkgo.By("Testing owners of CNF pod, should be replicas Set")
		badPods := []string{}
		for _, put := range env.Pods {
			logrus.Debugln("check pod ", put.Namespace, " ", put.Name, " owner reference")
			o := ownerreference.NewOwnerReference(put)
			o.RunTest()
			if o.GetResults() != testhelper.SUCCESS {
				s := put.Namespace + ":" + put.Name
				badPods = append(badPods, s)
			}
		}
		if len(badPods) > 0 {
			tnf.ClaimFilePrintf("bad containers %v", badPods)
		}
		gomega.Expect(0).To(gomega.Equal(len(badPods)))
	})
}

func testPodNodeSelectorAndAffinityBestPractices(env *provider.TestEnvironment) {
	var badPods []*v1.Pod
	for _, put := range env.Pods {
		if len(put.Spec.NodeSelector) != 0 {
			tnf.ClaimFilePrintf("ERROR: Pod: %s has a node selector clause. Node selector: %v", provider.PodToString(put), &put.Spec.NodeSelector)
			badPods = append(badPods, put)
		}
		if put.Spec.Affinity != nil && put.Spec.Affinity.NodeAffinity != nil {
			tnf.ClaimFilePrintf("ERROR: Pod: %s has a node affinity clause. Node affinity: %v", provider.PodToString(put), put.Spec.Affinity.NodeAffinity)
			badPods = append(badPods, put)
		}
	}
	if n := len(badPods); n > 0 {
		logrus.Debugf("Pods with nodeSelector/nodeAffinity: %+v", badPods)
		ginkgo.Fail(fmt.Sprintf("%d pods found with nodeSelector/nodeAffinity rules", n))
	}
}
<<<<<<< HEAD


func testTerminationGracePeriodOnPodSet(podsetsUnderTests []v1., env *provider.TestEnvironment) []configsections.PodSet {
	const ocCommandTemplate = "oc get %s %s -n %s -o jsonpath={.metadata.annotations\\.\"kubectl\\.kubernetes\\.io/last-applied-configuration\"}"

	type lastAppliedConfigType struct {
		Spec struct {
			Template struct {
				Spec struct {
					TerminationGracePeriodSeconds int
				}
			}
		}
	}

	badPodsets := []configsections.PodSet{}
	for _, podset := range podsetsUnderTests {
		ocCommand := fmt.Sprintf(ocCommandTemplate, podset.Type, podset.Name, podset.Namespace)
		lastAppliedConfigString, err := utils.ExecuteCommand(ocCommand, common.DefaultTimeout, context)
		if err != nil {
			ginkgo.Fail(fmt.Sprintf("%s %s (ns %s): failed to get last-applied-configuration field", podset.Type, podset.Name, podset.Namespace))
		}
		lastAppliedConfig := lastAppliedConfigType{}

		// Use -1 as default value, in case the param was not set.
		lastAppliedConfig.Spec.Template.Spec.TerminationGracePeriodSeconds = -1

		err = json.Unmarshal([]byte(lastAppliedConfigString), &lastAppliedConfig)
		if err != nil {
			ginkgo.Fail(fmt.Sprintf("%s %s (ns %s): failed to unmarshall last-applied-configuration string (%s)", podset.Type, podset.Name, podset.Namespace, lastAppliedConfigString))
		}

		if lastAppliedConfig.Spec.Template.Spec.TerminationGracePeriodSeconds == -1 {
			tnf.ClaimFilePrintf("%s %s (ns %s) template's spec does not have a terminationGracePeriodSeconds value set. Default value (%d) will be used.",
				podset.Type, podset.Name, podset.Namespace, defaultTerminationGracePeriod)
			badPodsets = append(badPodsets, podset)
		} else {
			log.Infof("%s %s (ns %s) last-applied-configuration's terminationGracePeriodSeconds: %d", podset.Type, podset.Name, podset.Namespace, lastAppliedConfig.Spec.Template.Spec.TerminationGracePeriodSeconds)
		}
	}

	return badPodsets
}
func testTerminationGracePeriodOnPods(env *provider.TestEnvironment)([]*v1.Pod){
	badPods := []*v1.Pod{}
	numUnmanagedPods := 0
	for _, put := range env.Pods {
		// We'll process only "unmanaged" pods (not belonging to any deployment/statefulset) here.
		if len(put.OwnerReferences) == 0 {
			continue
		}

		numUnmanagedPods++

		if *put.DeletionGracePeriodSeconds == -1 {
			tnf.ClaimFilePrintf("Pod %s spec does not have a terminationGracePeriodSeconds value set. Default value (%d) will be used.",
				provider.PodToString( put ), *put.DeletionGracePeriodSeconds)
			badPods = append(badPods, put)
		} else {
			logrus.Debugf("Pod %s last-applied-configuration's terminationGracePeriodSeconds: %d", provider.PodToString( put ), *put.DeletionGracePeriodSeconds)
		}

		logrus.Debugf("Number of unamanaged pods processed: %d", numUnmanagedPods)
	}
	return badPods
}

func testGracePeriod(env *provider.TestEnvironment) {

		badDeployments := testTerminationGracePeriodOnPodSet(env.DeploymentsUnderTest, context)
		badStatefulsets := testTerminationGracePeriodOnPodSet(env.StateFulSetUnderTest, context)
		badPods := testTerminationGracePeriodOnPods(env)

		numDeps := len(badDeployments)
		if numDeps > 0 {
			logrus.Debugf("Deployments found without terminationGracePeriodSeconds param set: %+v", badDeployments)
		}
		numSts := len(badStatefulsets)
		if numSts > 0 {
			logrus.Debugf("Statefulsets found without terminationGracePeriodSeconds param set: %+v", badStatefulsets)
		}
		numPods := len(badPods)
		if numPods > 0 {
			logrus.Debugf("Pods found without terminationGracePeriodSeconds param set: %+v", badPods)
		}

		if numDeps > 0 || numSts > 0 || numPods > 0 {
			ginkgo.Fail(fmt.Sprintf("Found %d deployments, %d statefulsets and %d pods without terminationGracePeriodSeconds param set.", numDeps, numSts, numPods))
		}
=======
func testScaling(env *provider.TestEnvironment, timeout time.Duration) {
	testID := identifiers.XformToGinkgoItIdentifier(identifiers.TestDeploymentScalingIdentifier)
	ginkgo.It(testID, ginkgo.Label(testID), func() {
		ginkgo.By("Testing deployment scaling")
		defer env.SetNeedsRefresh()

		if len(env.Deployments) == 0 {
			ginkgo.Skip("No test deployments found.")
		}
		failedDeployments := []string{}
		skippedDeployments := []string{}
		for i := range env.Deployments {
			// TestDeploymentScaling test scaling of deployment
			// This is the entry point for deployment scaling tests
			deployment := env.Deployments[i]
			ns, name := deployment.Namespace, deployment.Name
			key := ns + name
			if hpa, ok := env.HorizontalScaler[key]; ok {
				// if the deployment is controller by
				// horizontal scaler, then test that scaler
				// can scale the deployment
				if !scaling.TestScaleHpaDeployment(deployment, hpa, timeout) {
					failedDeployments = append(failedDeployments, name)
				}
				continue
			}
			// if the deployment is not controller by HPA
			// scale it directly
			if !scaling.TestScaleDeployment(deployment, timeout) {
				failedDeployments = append(failedDeployments, name)
			}
		}

		if len(skippedDeployments) > 0 {
			tnf.ClaimFilePrintf("not ready deployments : %v", skippedDeployments)
		}
		if len(failedDeployments) > 0 {
			tnf.ClaimFilePrintf(" failed deployments: %v", failedDeployments)
		}
		gomega.Expect(0).To(gomega.Equal(len(failedDeployments)))
		gomega.Expect(0).To(gomega.Equal(len(skippedDeployments)))
	})
>>>>>>> ec9a3bf0
}<|MERGE_RESOLUTION|>--- conflicted
+++ resolved
@@ -57,17 +57,14 @@
 		testPodNodeSelectorAndAffinityBestPractices(&env)
 	})
 
-<<<<<<< HEAD
 	testID = identifiers.XformToGinkgoItIdentifier(identifiers.TestNonDefaultGracePeriodIdentifier)
 	ginkgo.It(testID, ginkgo.Label(testID), func() {
 		testGracePeriod(&env)
 	})
 
-=======
 	if env.IsIntrusive() {
 		testScaling(&env, timeout)
 	}
->>>>>>> ec9a3bf0
 })
 
 func testContainersPreStop(env *provider.TestEnvironment) {
@@ -186,10 +183,9 @@
 		ginkgo.Fail(fmt.Sprintf("%d pods found with nodeSelector/nodeAffinity rules", n))
 	}
 }
-<<<<<<< HEAD
-
-
-func testTerminationGracePeriodOnPodSet(podsetsUnderTests []v1., env *provider.TestEnvironment) []configsections.PodSet {
+
+
+func testTerminationGracePeriodOnPodSet(podsetsUnderTests []., env *provider.TestEnvironment) []configsections.PodSet {
 	const ocCommandTemplate = "oc get %s %s -n %s -o jsonpath={.metadata.annotations\\.\"kubectl\\.kubernetes\\.io/last-applied-configuration\"}"
 
 	type lastAppliedConfigType struct {
@@ -230,6 +226,7 @@
 
 	return badPodsets
 }
+
 func testTerminationGracePeriodOnPods(env *provider.TestEnvironment)([]*v1.Pod){
 	badPods := []*v1.Pod{}
 	numUnmanagedPods := 0
@@ -276,7 +273,9 @@
 		if numDeps > 0 || numSts > 0 || numPods > 0 {
 			ginkgo.Fail(fmt.Sprintf("Found %d deployments, %d statefulsets and %d pods without terminationGracePeriodSeconds param set.", numDeps, numSts, numPods))
 		}
-=======
+	}
+
+
 func testScaling(env *provider.TestEnvironment, timeout time.Duration) {
 	testID := identifiers.XformToGinkgoItIdentifier(identifiers.TestDeploymentScalingIdentifier)
 	ginkgo.It(testID, ginkgo.Label(testID), func() {
@@ -319,5 +318,4 @@
 		gomega.Expect(0).To(gomega.Equal(len(failedDeployments)))
 		gomega.Expect(0).To(gomega.Equal(len(skippedDeployments)))
 	})
->>>>>>> ec9a3bf0
 }