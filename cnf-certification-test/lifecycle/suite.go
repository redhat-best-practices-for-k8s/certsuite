// Copyright (C) 2020-2021 Red Hat, Inc.
//
// This program is free software; you can redistribute it and/or modify
// it under the terms of the GNU General Public License as published by
// the Free Software Foundation; either version 2 of the License, or
// (at your option) any later version.
//
// This program is distributed in the hope that it will be useful,
// but WITHOUT ANY WARRANTY; without even the implied warranty of
// MERCHANTABILITY or FITNESS FOR A PARTICULAR PURPOSE.  See the
// GNU General Public License for more details.
//
// You should have received a copy of the GNU General Public License along
// with this program; if not, write to the Free Software Foundation, Inc.,
// 51 Franklin Street, Fifth Floor, Boston, MA 02110-1301 USA.

package lifecycle

import (
	"fmt"
	"reflect"
	"time"

	"github.com/onsi/ginkgo/v2"
	"github.com/onsi/gomega"
	"github.com/sirupsen/logrus"
	"github.com/test-network-function/cnf-certification-test/cnf-certification-test/common"
	"github.com/test-network-function/cnf-certification-test/cnf-certification-test/identifiers"
	"github.com/test-network-function/cnf-certification-test/cnf-certification-test/lifecycle/graceperiod"
	"github.com/test-network-function/cnf-certification-test/cnf-certification-test/lifecycle/ownerreference"
	"github.com/test-network-function/cnf-certification-test/cnf-certification-test/lifecycle/podrecreation"
	"github.com/test-network-function/cnf-certification-test/cnf-certification-test/lifecycle/podsets"
	"github.com/test-network-function/cnf-certification-test/cnf-certification-test/lifecycle/scaling"
	"github.com/test-network-function/cnf-certification-test/pkg/provider"
	"github.com/test-network-function/cnf-certification-test/pkg/testhelper"
	"github.com/test-network-function/cnf-certification-test/pkg/tnf"

	v1 "k8s.io/api/core/v1"
)

const (
<<<<<<< HEAD
	timeout     = 60 * time.Second
	deployment  = "Deployment"
	statefulset = "StateFulSet"
=======
	timeout                    = 60 * time.Second
	timeoutPodRecreationPerPod = time.Minute
	timeoutPodSetReady         = 7 * time.Minute
>>>>>>> c36e6550
)

//
// All actual test code belongs below here.  Utilities belong above.
//
var _ = ginkgo.Describe(common.LifecycleTestKey, func() {
	var env provider.TestEnvironment
	ginkgo.BeforeEach(func() {
		env = provider.GetTestEnvironment()
	})
	testContainersPreStop(&env)
	testContainersImagePolicy(&env)
	testContainersReadinessProbe(&env)
	testContainersLivenessProbe(&env)
	testPodsOwnerReference(&env)
	testHighAvailability(&env)

	testID := identifiers.XformToGinkgoItIdentifier(identifiers.TestPodNodeSelectorAndAffinityBestPractices)
	ginkgo.It(testID, ginkgo.Label(testID), func() {
		testPodNodeSelectorAndAffinityBestPractices(&env)
	})

	testID = identifiers.XformToGinkgoItIdentifier(identifiers.TestNonDefaultGracePeriodIdentifier)
	ginkgo.It(testID, ginkgo.Label(testID), func() {
		testGracePeriod(&env)
	})
	testID = identifiers.XformToGinkgoItIdentifier(identifiers.TestPodRecreationIdentifier)
	ginkgo.It(testID, ginkgo.Label(testID), func() {
		// Testing pod re-creation for deployments
		testPodsRecreation(&env)
	})

	if env.IsIntrusive() {
		testID = identifiers.XformToGinkgoItIdentifier(identifiers.TestDeploymentScalingIdentifier)
		ginkgo.It(testID, ginkgo.Label(testID), func() {
			testPodSetScaling(&env, timeout, deployment)
		})
		testID = identifiers.XformToGinkgoItIdentifier(identifiers.TestStateFulSetScalingIdentifier)
		ginkgo.It(testID, ginkgo.Label(testID), func() {
			testPodSetScaling(&env, timeout, statefulset)
		})
	}
})

func testContainersPreStop(env *provider.TestEnvironment) {
	testID := identifiers.XformToGinkgoItIdentifier(identifiers.TestShudtownIdentifier)
	ginkgo.It(testID, ginkgo.Label(testID), func() {
		badcontainers := []string{}
		for _, cut := range env.Containers {
			logrus.Debugln("check container ", cut.Namespace, " ", cut.Podname, " ", cut.Data.Name, " pre stop lifecycle ")

			if cut.Data.Lifecycle == nil || (cut.Data.Lifecycle != nil && cut.Data.Lifecycle.PreStop == nil) {
				badcontainers = append(badcontainers, cut.Data.Name)
				tnf.ClaimFilePrintf("%s does not have preStop defined", cut.StringShort())
			}
		}
		if len(badcontainers) > 0 {
			tnf.ClaimFilePrintf("bad containers %v", badcontainers)
		}
		gomega.Expect(0).To(gomega.Equal(len(badcontainers)))
	})
}

func testContainersImagePolicy(env *provider.TestEnvironment) {
	testID := identifiers.XformToGinkgoItIdentifier(identifiers.TestImagePullPolicyIdentifier)
	ginkgo.It(testID, ginkgo.Label(testID), func() {
		badcontainers := []string{}
		for _, cut := range env.Containers {
			logrus.Debugln("check container ", cut.Namespace, " ", cut.Podname, " ", cut.Data.Name, " pull policy, should be ", v1.PullIfNotPresent)
			if cut.Data.ImagePullPolicy != v1.PullIfNotPresent {
				s := cut.Namespace + ":" + cut.Podname + ":" + cut.Data.Name
				badcontainers = append(badcontainers, s)
				logrus.Errorln("container ", cut.Data.Name, " is using ", cut.Data.ImagePullPolicy, " as image policy")
			}
		}
		if len(badcontainers) > 0 {
			tnf.ClaimFilePrintf("bad containers %v", badcontainers)
		}
		gomega.Expect(0).To(gomega.Equal(len(badcontainers)))
	})
}

//nolint:dupl
func testContainersReadinessProbe(env *provider.TestEnvironment) {
	testID := identifiers.XformToGinkgoItIdentifier(identifiers.TestReadinessProbeIdentifier)
	ginkgo.It(testID, ginkgo.Label(testID), func() {
		badcontainers := []string{}
		for _, cut := range env.Containers {
			logrus.Debugln("check container ", cut.Namespace, " ", cut.Podname, " ", cut.Data.Name, " readiness probe ")
			if cut.Data.ReadinessProbe == nil {
				s := cut.Namespace + ":" + cut.Podname + ":" + cut.Data.Name
				badcontainers = append(badcontainers, s)
				logrus.Errorln("container ", cut.Data.Name, " does not have ReadinessProbe defined")
			}
		}
		if len(badcontainers) > 0 {
			tnf.ClaimFilePrintf("bad containers %v", badcontainers)
		}
		gomega.Expect(0).To(gomega.Equal(len(badcontainers)))
	})
}

//nolint:dupl
func testContainersLivenessProbe(env *provider.TestEnvironment) {
	testID := identifiers.XformToGinkgoItIdentifier(identifiers.TestLivenessProbeIdentifier)
	ginkgo.It(testID, ginkgo.Label(testID), func() {
		badcontainers := []string{}
		for _, cut := range env.Containers {
			logrus.Debugln("check container ", cut.Namespace, " ", cut.Podname, " ", cut.Data.Name, " liveness probe ")
			if cut.Data.LivenessProbe == nil {
				s := cut.Namespace + ":" + cut.Podname + ":" + cut.Data.Name
				badcontainers = append(badcontainers, s)
				logrus.Errorln("container ", cut.Data.Name, " does not have livenessProbe defined")
			}
		}
		if len(badcontainers) > 0 {
			tnf.ClaimFilePrintf("bad containers %v", badcontainers)
		}
		gomega.Expect(0).To(gomega.Equal(len(badcontainers)))
	})
}

func testPodsOwnerReference(env *provider.TestEnvironment) {
	testID := identifiers.XformToGinkgoItIdentifier(identifiers.TestPodDeploymentBestPracticesIdentifier)
	ginkgo.It(testID, ginkgo.Label(testID), func() {
		ginkgo.By("Testing owners of CNF pod, should be replicas Set")
		badPods := []string{}
		for _, put := range env.Pods {
			logrus.Debugln("check pod ", put.Namespace, " ", put.Name, " owner reference")
			o := ownerreference.NewOwnerReference(put)
			o.RunTest()
			if o.GetResults() != testhelper.SUCCESS {
				s := put.Namespace + ":" + put.Name
				badPods = append(badPods, s)
			}
		}
		if len(badPods) > 0 {
			tnf.ClaimFilePrintf("bad containers %v", badPods)
		}
		gomega.Expect(0).To(gomega.Equal(len(badPods)))
	})
}

func testPodNodeSelectorAndAffinityBestPractices(env *provider.TestEnvironment) {
	var badPods []*v1.Pod
	for _, put := range env.Pods {
		if len(put.Spec.NodeSelector) != 0 {
			tnf.ClaimFilePrintf("ERROR: %s has a node selector clause. Node selector: %v", provider.PodToString(put), &put.Spec.NodeSelector)
			badPods = append(badPods, put)
		}
		if put.Spec.Affinity != nil && put.Spec.Affinity.NodeAffinity != nil {
			tnf.ClaimFilePrintf("ERROR: %s has a node affinity clause. Node affinity: %v", provider.PodToString(put), put.Spec.Affinity.NodeAffinity)
			badPods = append(badPods, put)
		}
	}
	if n := len(badPods); n > 0 {
		logrus.Debugf("Pods with nodeSelector/nodeAffinity: %+v", badPods)
		ginkgo.Fail(fmt.Sprintf("%d pods found with nodeSelector/nodeAffinity rules", n))
	}
}

func testGracePeriod(env *provider.TestEnvironment) {
	badDeployments, deploymentLogs := graceperiod.TestTerminationGracePeriodOnDeployments(env)
	badStatefulsets, statefulsetLogs := graceperiod.TestTerminationGracePeriodOnStatefulsets(env)
	badPods, podLogs := graceperiod.TestTerminationGracePeriodOnPods(env)

	numDeps := len(badDeployments)
	if numDeps > 0 {
		logrus.Debugf("Deployments found without terminationGracePeriodSeconds param set: %+v", badDeployments)
	}
	numSts := len(badStatefulsets)
	if numSts > 0 {
		logrus.Debugf("Statefulsets found without terminationGracePeriodSeconds param set: %+v", badStatefulsets)
	}
	numPods := len(badPods)
	if numPods > 0 {
		logrus.Debugf("Pods found without terminationGracePeriodSeconds param set: %+v", badPods)
	}
	ginkgo.By("Test results for grace period on deployments")
	tnf.ClaimFilePrintf("%s", deploymentLogs)
	ginkgo.By("Test results for grace period on statefulsets")
	tnf.ClaimFilePrintf("%s", statefulsetLogs)
	ginkgo.By("Test results for grace period on unmanaged pods")
	tnf.ClaimFilePrintf("%s", podLogs)

	if numDeps > 0 || numSts > 0 || numPods > 0 {
		ginkgo.Fail(fmt.Sprintf("Found %d deployments, %d statefulsets and %d pods without terminationGracePeriodSeconds param set.", numDeps, numSts, numPods))
	}
}

func testPodSetScaling(env *provider.TestEnvironment, timeout time.Duration, podsetType string) {
	ginkgo.By("Testing deployment scaling")
	defer env.SetNeedsRefresh()
	var podsetlist interface{}
	if podsetType == deployment {
		podsetlist = env.Deployments
	} else {
		podsetlist = env.SatetfulSets
	}
	podsetlistval := reflect.ValueOf(podsetlist)
	if podsetlistval.Len() == 0 {
		ginkgo.Skip(fmt.Sprintf("No test %s found.", podsetType))
	}
	failedPodSets := []string{}
	for i := 0; i < podsetlistval.Len(); i++ {
		var ns, name string
		var podset interface{}
		// TestDeploymentScaling test scaling of deployment
		// This is the entry point for deployment scaling tests
		if podsetType == deployment {
			podset = env.Deployments[i]
			ns, name = env.Deployments[i].Namespace, env.Deployments[i].Name
		} else {
			podset = env.SatetfulSets[i]
			ns, name = env.SatetfulSets[i].Namespace, env.SatetfulSets[i].Name
		}
		key := ns + name
		if hpa, ok := env.HorizontalScaler[key]; ok {
			// if the deployment is controller by
			// horizontal scaler, then test that scaler
			// can scale the deployment
			if !scaling.TestScaleHpaDeployment(podset, hpa, timeout) {
				failedPodSets = append(failedPodSets, name)
			}
			continue
		}
		// if the deployment is not controller by HPA
		// scale it directly
		if !scaling.TestScaleDeployment(podset, timeout) {
			failedPodSets = append(failedPodSets, name)
		}
	}
	if len(failedPodSets) > 0 {
		tnf.ClaimFilePrintf(" failed %ss: %v", podsetType, failedPodSets)
	}
	gomega.Expect(0).To(gomega.Equal(len(failedPodSets)))
}

// testHighAvailability
func testHighAvailability(env *provider.TestEnvironment) {
	testID := identifiers.XformToGinkgoItIdentifier(identifiers.TestPodHighAvailabilityBestPractices)
	ginkgo.It(testID, ginkgo.Label(testID), func() {
		ginkgo.By("Should set pod replica number greater than 1")
		if len(env.Deployments) == 0 && len(env.SatetfulSets) == 0 {
			ginkgo.Skip("No test deployments/statefulset found.")
		}

		badDeployments := []string{}
		badStatefulSet := []string{}
		for _, dp := range env.Deployments {
			if dp.Spec.Replicas == nil || *(dp.Spec.Replicas) == 1 {
				badDeployments = append(badDeployments, provider.DeploymentToString(dp))
			}
		}
		for _, st := range env.SatetfulSets {
			if st.Spec.Replicas == nil || *(st.Spec.Replicas) == 1 {
				badStatefulSet = append(badStatefulSet, provider.StatefulsetToString(st))
			}
		}

		if n := len(badDeployments); n > 0 {
			logrus.Errorf("Deployments without a valid high availability : %+v", badDeployments)
			tnf.ClaimFilePrintf("Deployments without a valid high availability : %+v", badDeployments)
		}
		if n := len(badStatefulSet); n > 0 {
			logrus.Errorf("Statefulset without a valid podAntiAffinity rule: %+v", badStatefulSet)
			tnf.ClaimFilePrintf("Statefulset without a valid podAntiAffinity rule: %+v", badStatefulSet)
		}
		gomega.Expect(0).To(gomega.Equal(len(badDeployments)))
		gomega.Expect(0).To(gomega.Equal(len(badStatefulSet)))
	})
}

// testPodsRecreation tests that pods belonging to deployments and statefulsets are re-created and ready in case a node is lost
func testPodsRecreation(env *provider.TestEnvironment) { //nolint:funlen
	ginkgo.By("Testing node draining effect of deployment")
	ginkgo.By("Testing initial state for deployments")
	defer env.SetNeedsRefresh()
	claimsLog, atLeastOnePodsetNotReady := podsets.WaitForAllPodSetReady(env, timeoutPodSetReady)
	tnf.ClaimFilePrintf("%s", claimsLog)
	if atLeastOnePodsetNotReady {
		ginkgo.Fail("Some deployments or stateful sets are not in a good initial state. Cannot perform test.")
	}
	for n := range podsets.GetAllNodesForAllPodSets(env.Pods) {
		defer podrecreation.CordonCleanup(n) //nolint:gocritic // The defer in loop is intentional, calling the cleanup function once per node
		err := podrecreation.CordonHelper(n, podrecreation.Cordon)
		if err != nil {
			logrus.Errorf("error cordoning the node: %s", n)
			ginkgo.Fail(fmt.Sprintf("Cordoning node %s failed with err: %s. Test inconclusive, skipping", n, err))
		}
		ginkgo.By(fmt.Sprintf("Draining and Cordoning node %s: ", n))
		logrus.Debugf("node: %s cordoned", n)
		count, err := podrecreation.CountPodsWithDelete(n, false)
		if err != nil {
			ginkgo.Fail(fmt.Sprintf("Getting pods list to drain in node %s failed with err: %s. Test inconclusive.", n, err))
		}
		nodeTimeout := timeoutPodSetReady + timeoutPodRecreationPerPod*time.Duration(count)
		logrus.Debugf("draining node: %s with timeout: %s", n, nodeTimeout.String())
		_, err = podrecreation.CountPodsWithDelete(n, true)
		if err != nil {
			ginkgo.Fail(fmt.Sprintf("Draining node %s failed with err: %s. Test inconclusive", n, err))
		}
		claimsLog, _ = podsets.WaitForAllPodSetReady(env, nodeTimeout)
		tnf.ClaimFilePrintf("%s", claimsLog)
		err = podrecreation.CordonHelper(n, podrecreation.Uncordon)
		if err != nil {
			logrus.Fatalf("error uncordoning the node: %s", n)
		}
	}
}<|MERGE_RESOLUTION|>--- conflicted
+++ resolved
@@ -39,17 +39,12 @@
 )
 
 const (
-<<<<<<< HEAD
-	timeout     = 60 * time.Second
-	deployment  = "Deployment"
-	statefulset = "StateFulSet"
-=======
 	timeout                    = 60 * time.Second
 	timeoutPodRecreationPerPod = time.Minute
 	timeoutPodSetReady         = 7 * time.Minute
->>>>>>> c36e6550
+  deployment  = "Deployment"
+	statefulset = "StateFulSet"
 )
-
 //
 // All actual test code belongs below here.  Utilities belong above.
 //
