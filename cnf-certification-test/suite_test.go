--- conflicted
+++ resolved
@@ -27,15 +27,8 @@
 	"github.com/onsi/gomega"
 	log "github.com/sirupsen/logrus"
 	"github.com/test-network-function/cnf-certification-test/cnf-certification-test/results"
-<<<<<<< HEAD
 	"github.com/test-network-function/cnf-certification-test/pkg/claimhelper"
 	"github.com/test-network-function/cnf-certification-test/pkg/loghelper"
-=======
-	"github.com/test-network-function/cnf-certification-test/internal/clientsholder"
-	"github.com/test-network-function/cnf-certification-test/pkg/configuration"
-	"github.com/test-network-function/cnf-certification-test/pkg/junit"
-	"github.com/test-network-function/cnf-certification-test/pkg/provider"
->>>>>>> 196d6bd0
 	"github.com/test-network-function/test-network-function-claim/pkg/claim"
 
 	_ "github.com/test-network-function/cnf-certification-test/cnf-certification-test/accesscontrol"
@@ -47,6 +40,7 @@
 	_ "github.com/test-network-function/cnf-certification-test/cnf-certification-test/operator"
 	_ "github.com/test-network-function/cnf-certification-test/cnf-certification-test/platform"
 	"github.com/test-network-function/cnf-certification-test/pkg/diagnostics"
+	"github.com/test-network-function/cnf-certification-test/internal/clientsholder"
 )
 
 const (
@@ -84,82 +78,6 @@
 		"the path for the junit format report")
 }
 
-<<<<<<< HEAD
-=======
-// createClaimRoot creates the claim based on the model created in
-// https://github.com/test-network-function/cnf-certification-test-claim.
-func createClaimRoot() *claim.Root {
-	// Initialize the claim with the start time.
-	startTime := time.Now()
-	c := &claim.Claim{
-		Metadata: &claim.Metadata{
-			StartTime: startTime.UTC().Format(dateTimeFormatDirective),
-		},
-	}
-	return &claim.Root{
-		Claim: c,
-	}
-}
-
-// loadJUnitXMLIntoMap converts junitFilename's XML-formatted JUnit test results into a Go map, and adds the result to
-// the result Map.
-func loadJUnitXMLIntoMap(result map[string]interface{}, junitFilename, key string) {
-	var err error
-	if key == "" {
-		var extension = filepath.Ext(junitFilename)
-		key = junitFilename[0 : len(junitFilename)-len(extension)]
-	}
-	result[key], err = junit.ExportJUnitAsMap(junitFilename)
-	if err != nil {
-		log.Fatalf("error reading JUnit XML file into JSON: %v", err)
-	}
-}
-
-// SetLogFormat sets the log format for logrus
-func SetLogFormat() {
-	log.Info("debug format initialization: start")
-	customFormatter := new(log.TextFormatter)
-	customFormatter.TimestampFormat = time.StampMilli
-	customFormatter.PadLevelText = true
-	customFormatter.FullTimestamp = true
-	customFormatter.ForceColors = true
-	log.SetReportCaller(true)
-	customFormatter.CallerPrettyfier = func(f *runtime.Frame) (string, string) {
-		_, filename := path.Split(f.File)
-		return strconv.Itoa(f.Line) + "]", fmt.Sprintf("[%s:", filename)
-	}
-	log.SetFormatter(customFormatter)
-	log.Info("debug format initialization: done")
-	log.SetLevel(log.TraceLevel)
-}
-
-func getK8sClientsConfigFileNames() []string {
-	params := configuration.GetTestParameters()
-	fileNames := []string{}
-	if params.Kubeconfig != "" {
-		fileNames = append(fileNames, params.Kubeconfig)
-	}
-	if params.Home != "" {
-		kubeConfigFilePath := filepath.Join(params.Home, ".kube", "config")
-		fileNames = append(fileNames, kubeConfigFilePath)
-	}
-
-	return fileNames
-}
-
-// getGitVersion returns the git display version: the latest previously released
-// build in case this build is not released. Otherwise display the build version
-func getGitVersion() string {
-	if GitRelease == "" {
-		gitDisplayRelease = "Unreleased build post " + GitPreviousRelease
-	} else {
-		gitDisplayRelease = GitRelease
-	}
-
-	return gitDisplayRelease + " ( " + GitCommit + " )"
-}
-
->>>>>>> 196d6bd0
 //nolint:funlen // TestTest invokes the CNF Certification Test Suite.
 func TestTest(t *testing.T) {
 	// When running unit tests, skip the suite
@@ -178,26 +96,12 @@
 	diagnosticMode := len(ginkgoConfig.FocusStrings) == 0
 
 	gomega.RegisterFailHandler(ginkgo.Fail)
-<<<<<<< HEAD
-	// Display GinkGo Version
-	log.Info("Ginkgo Version: ", ginkgo.GINKGO_VERSION)
-	// Display the latest previously released build in case this build is not released
-	// Otherwise display the build version
-	if GitRelease == "" {
-		gitDisplayRelease = "Unreleased build post " + GitPreviousRelease
-	} else {
-		gitDisplayRelease = GitRelease
-	}
-	log.Info("Version: ", gitDisplayRelease, " ( ", GitCommit, " )")
+
 	loghelper.SetLogFormat()
-=======
-
-	SetLogFormat()
 
 	// Set clientsholder singleton with the filenames from the env vars.
 	_ = clientsholder.GetClientsHolder(getK8sClientsConfigFileNames()...)
 
->>>>>>> 196d6bd0
 	// Initialize the claim with the start time, tnf version, etc.
 	claimRoot := claimhelper.CreateClaimRoot()
 	claimData := claimRoot.Claim
