// Copyright (C) 2020-2021 Red Hat, Inc.
//
// This program is free software; you can redistribute it and/or modify
// it under the terms of the GNU General Public License as published by
// the Free Software Foundation; either version 2 of the License, or
// (at your option) any later version.
//
// This program is distributed in the hope that it will be useful,
// but WITHOUT ANY WARRANTY; without even the implied warranty of
// MERCHANTABILITY or FITNESS FOR A PARTICULAR PURPOSE.  See the
// GNU General Public License for more details.
//
// You should have received a copy of the GNU General Public License along
// with this program; if not, write to the Free Software Foundation, Inc.,
// 51 Franklin Street, Fifth Floor, Boston, MA 02110-1301 USA.

package suite

import (
	"flag"
	"os"
	"path/filepath"
	"testing"
	"time"

	"github.com/onsi/ginkgo/v2"
	"github.com/onsi/gomega"
	log "github.com/sirupsen/logrus"
	"github.com/test-network-function/cnf-certification-test/cnf-certification-test/results"
	"github.com/test-network-function/cnf-certification-test/pkg/claimhelper"
	"github.com/test-network-function/cnf-certification-test/pkg/loghelper"
	"github.com/test-network-function/test-network-function-claim/pkg/claim"

	_ "github.com/test-network-function/cnf-certification-test/cnf-certification-test/accesscontrol"
	_ "github.com/test-network-function/cnf-certification-test/cnf-certification-test/certification"
	_ "github.com/test-network-function/cnf-certification-test/cnf-certification-test/lifecycle"

	_ "github.com/test-network-function/cnf-certification-test/cnf-certification-test/networking"
	_ "github.com/test-network-function/cnf-certification-test/cnf-certification-test/observability"
	_ "github.com/test-network-function/cnf-certification-test/cnf-certification-test/operator"
	_ "github.com/test-network-function/cnf-certification-test/cnf-certification-test/platform"
	"github.com/test-network-function/cnf-certification-test/internal/clientsholder"
	"github.com/test-network-function/cnf-certification-test/pkg/configuration"
	"github.com/test-network-function/cnf-certification-test/pkg/diagnostics"
)

const (
	claimFileName                 = "claim.json"
	claimPathFlagKey              = "claimloc"
	CnfCertificationTestSuiteName = "CNF Certification Test Suite"
	defaultClaimPath              = ".."
	defaultCliArgValue            = ""
	junitFlagKey                  = "junit"
	TNFJunitXMLFileName           = "cnf-certification-tests_junit.xml"
	TNFReportKey                  = "cnf-certification-test"
	extraInfoKey                  = "testsExtraInfo"
)

var (
	claimPath *string
	junitPath *string
	// GitCommit is the latest commit in the current git branch
	GitCommit string
	// GitRelease is the list of tags (if any) applied to the latest commit
	// in the current branch
	GitRelease string
	// GitPreviousRelease is the last release at the date of the latest commit
	// in the current branch
	GitPreviousRelease string
	// gitDisplayRelease is a string used to hold the text to display
	// the version on screen and in the claim file
	gitDisplayRelease string
)

func init() {
	claimPath = flag.String(claimPathFlagKey, defaultClaimPath,
		"the path where the claimfile will be output")
	junitPath = flag.String(junitFlagKey, defaultCliArgValue,
		"the path for the junit format report")
}

<<<<<<< HEAD
=======
// createClaimRoot creates the claim based on the model created in
// https://github.com/test-network-function/cnf-certification-test-claim.
func createClaimRoot() *claim.Root {
	// Initialize the claim with the start time.
	startTime := time.Now()
	c := &claim.Claim{
		Metadata: &claim.Metadata{
			StartTime: startTime.UTC().Format(dateTimeFormatDirective),
		},
	}
	return &claim.Root{
		Claim: c,
	}
}

// loadJUnitXMLIntoMap converts junitFilename's XML-formatted JUnit test results into a Go map, and adds the result to
// the result Map.
func loadJUnitXMLIntoMap(result map[string]interface{}, junitFilename, key string) {
	var err error
	if key == "" {
		var extension = filepath.Ext(junitFilename)
		key = junitFilename[0 : len(junitFilename)-len(extension)]
	}
	result[key], err = junit.ExportJUnitAsMap(junitFilename)
	if err != nil {
		log.Fatalf("error reading JUnit XML file into JSON: %v", err)
	}
}

// setLogLevel sets the log level for logrus based on the "TNF_LOG_LEVEL" environment variable
func setLogLevel() {
	params := configuration.GetTestParameters()

	var logLevel, err = log.ParseLevel(params.LogLevel)
	if err != nil {
		log.Error("TNF_LOG_LEVEL environment set with an invalid value, defaulting to DEBUG \n Valid values are:  trace, debug, info, warn, error, fatal, panic")
		logLevel = log.DebugLevel
	}

	log.Info("Log level set to: ", logLevel)
	log.SetLevel(logLevel)
}

// setLogFormat sets the log format for logrus
func setLogFormat() {
	customFormatter := new(log.TextFormatter)
	customFormatter.TimestampFormat = time.StampMilli
	customFormatter.PadLevelText = true
	customFormatter.FullTimestamp = true
	customFormatter.ForceColors = true
	log.SetReportCaller(true)
	customFormatter.CallerPrettyfier = func(f *runtime.Frame) (string, string) {
		_, filename := path.Split(f.File)
		return strconv.Itoa(f.Line) + "]", fmt.Sprintf("[%s:", filename)
	}
	log.SetFormatter(customFormatter)
}

>>>>>>> 7775d799
func getK8sClientsConfigFileNames() []string {
	params := configuration.GetTestParameters()
	fileNames := []string{}
	if params.Kubeconfig != "" {
		fileNames = append(fileNames, params.Kubeconfig)
	}
	if params.Home != "" {
		kubeConfigFilePath := filepath.Join(params.Home, ".kube", "config")
		fileNames = append(fileNames, kubeConfigFilePath)
	}

	return fileNames
}

// getGitVersion returns the git display version: the latest previously released
// build in case this build is not released. Otherwise display the build version
func getGitVersion() string {
	if GitRelease == "" {
		gitDisplayRelease = "Unreleased build post " + GitPreviousRelease
	} else {
		gitDisplayRelease = GitRelease
	}

	return gitDisplayRelease + " ( " + GitCommit + " )"
}

//nolint:funlen // TestTest invokes the CNF Certification Test Suite.
func TestTest(t *testing.T) {
	// When running unit tests, skip the suite
	if os.Getenv("UNIT_TEST") != "" {
		t.Skip("Skipping test suite when running unit tests")
	}

	// Set up logging params for logrus
	setLogFormat()
	setLogLevel()

	ginkgoConfig, _ := ginkgo.GinkgoConfiguration()
	log.Infof("TNF Version         : %v", getGitVersion())
	log.Infof("Ginkgo Version      : %v", ginkgo.GINKGO_VERSION)
	log.Infof("Focused test suites : %v", ginkgoConfig.FocusStrings)
	log.Infof("TC skip patterns    : %v", ginkgoConfig.SkipStrings)
	log.Infof("Labels filter       : %v", ginkgoConfig.LabelFilter)

	// Diagnostic functions will run also when no focus test suites were provided.
	diagnosticMode := len(ginkgoConfig.FocusStrings) == 0

	gomega.RegisterFailHandler(ginkgo.Fail)

<<<<<<< HEAD
	loghelper.SetLogFormat()

=======
>>>>>>> 7775d799
	// Set clientsholder singleton with the filenames from the env vars.
	_ = clientsholder.GetClientsHolder(getK8sClientsConfigFileNames()...)

	// Initialize the claim with the start time, tnf version, etc.
	claimRoot := claimhelper.CreateClaimRoot()
	claimData := claimRoot.Claim
	claimData.Configurations = make(map[string]interface{})
	claimData.Nodes = make(map[string]interface{})
	incorporateVersions(claimData)

	configurations, err := claimhelper.MarshalConfigurations()
	if err != nil {
		log.Errorf("Configuration node missing because of: %s", err)
	}

	claimData.Nodes = claimhelper.GenerateNodes()
	claimhelper.UnmarshalConfigurations(configurations, claimData.Configurations)

	// Run tests specs only if not in diagnostic mode, otherwise all TSs would run.
	if !diagnosticMode {
		ginkgo.RunSpecs(t, CnfCertificationTestSuiteName)
	}

	endTime := time.Now()
	claimData.Metadata.EndTime = endTime.UTC().Format(claimhelper.DateTimeFormatDirective)

	// Process the test results from the suites, the cnf-features-deploy test suite,
	// and any extra informational messages.
	junitMap := make(map[string]interface{})
	cnfCertificationJUnitFilename := filepath.Join(*junitPath, TNFJunitXMLFileName)

	if !diagnosticMode {
		claimhelper.LoadJUnitXMLIntoMap(junitMap, cnfCertificationJUnitFilename, TNFReportKey)
		claimhelper.AppendCNFFeatureValidationReportResults(junitPath, junitMap)
	}

	junitMap[extraInfoKey] = "" // tnf.TestsExtraInfo

	// Append results to claim file data.
	claimData.RawResults = junitMap
	claimData.Results = results.GetReconciledResults()

	// Marshal the claim and output to file
	payload := claimhelper.MarshalClaimOutput(claimRoot)
	claimOutputFile := filepath.Join(*claimPath, claimFileName)
	claimhelper.WriteClaimOutput(claimOutputFile, payload)
}

// incorporateTNFVersion adds the TNF version to the claim.
func incorporateVersions(claimData *claim.Claim) {
	claimData.Versions = &claim.Versions{
		Tnf:          gitDisplayRelease,
		TnfGitCommit: GitCommit,
		OcClient:     diagnostics.GetVersionOcClient(),
		Ocp:          diagnostics.GetVersionOcp(),
		K8s:          diagnostics.GetVersionK8s(),
	}
}<|MERGE_RESOLUTION|>--- conflicted
+++ resolved
@@ -79,37 +79,6 @@
 		"the path for the junit format report")
 }
 
-<<<<<<< HEAD
-=======
-// createClaimRoot creates the claim based on the model created in
-// https://github.com/test-network-function/cnf-certification-test-claim.
-func createClaimRoot() *claim.Root {
-	// Initialize the claim with the start time.
-	startTime := time.Now()
-	c := &claim.Claim{
-		Metadata: &claim.Metadata{
-			StartTime: startTime.UTC().Format(dateTimeFormatDirective),
-		},
-	}
-	return &claim.Root{
-		Claim: c,
-	}
-}
-
-// loadJUnitXMLIntoMap converts junitFilename's XML-formatted JUnit test results into a Go map, and adds the result to
-// the result Map.
-func loadJUnitXMLIntoMap(result map[string]interface{}, junitFilename, key string) {
-	var err error
-	if key == "" {
-		var extension = filepath.Ext(junitFilename)
-		key = junitFilename[0 : len(junitFilename)-len(extension)]
-	}
-	result[key], err = junit.ExportJUnitAsMap(junitFilename)
-	if err != nil {
-		log.Fatalf("error reading JUnit XML file into JSON: %v", err)
-	}
-}
-
 // setLogLevel sets the log level for logrus based on the "TNF_LOG_LEVEL" environment variable
 func setLogLevel() {
 	params := configuration.GetTestParameters()
@@ -124,22 +93,6 @@
 	log.SetLevel(logLevel)
 }
 
-// setLogFormat sets the log format for logrus
-func setLogFormat() {
-	customFormatter := new(log.TextFormatter)
-	customFormatter.TimestampFormat = time.StampMilli
-	customFormatter.PadLevelText = true
-	customFormatter.FullTimestamp = true
-	customFormatter.ForceColors = true
-	log.SetReportCaller(true)
-	customFormatter.CallerPrettyfier = func(f *runtime.Frame) (string, string) {
-		_, filename := path.Split(f.File)
-		return strconv.Itoa(f.Line) + "]", fmt.Sprintf("[%s:", filename)
-	}
-	log.SetFormatter(customFormatter)
-}
-
->>>>>>> 7775d799
 func getK8sClientsConfigFileNames() []string {
 	params := configuration.GetTestParameters()
 	fileNames := []string{}
@@ -174,7 +127,7 @@
 	}
 
 	// Set up logging params for logrus
-	setLogFormat()
+	loghelper.SetLogFormat()
 	setLogLevel()
 
 	ginkgoConfig, _ := ginkgo.GinkgoConfiguration()
@@ -189,11 +142,6 @@
 
 	gomega.RegisterFailHandler(ginkgo.Fail)
 
-<<<<<<< HEAD
-	loghelper.SetLogFormat()
-
-=======
->>>>>>> 7775d799
 	// Set clientsholder singleton with the filenames from the env vars.
 	_ = clientsholder.GetClientsHolder(getK8sClientsConfigFileNames()...)
 
