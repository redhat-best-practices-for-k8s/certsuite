--- conflicted
+++ resolved
@@ -194,14 +194,11 @@
 
 	StorageRequiredPods = "If the kind of pods is StatefulSet, so we need to make sure that servicename is not local-storage."
 
-<<<<<<< HEAD
 	ExclusiveCPUPoolRemediation      = `Ensure that if one container in a Pod selects an exclusive CPU pool the rest also select this type of CPU pool`
+
+	SharedCPUPoolSchedulingRemediation = `Ensure that the workload running in Application shared CPU pool should choose non-RT CPU schedule policy, like SCHED _OTHER to always share the CPU with other applications and kernel threads.`
+
+	ExlusiveCPUPoolSchedulingRemediation = `Ensure that the workload running in Application exclusive CPU pool can choose RT CPU scheduling policy, but should set priority less than 10`
+
 	RTCpuSchedulingPolicyRemediation = `Ensure that the workload running in an application-isolated exclusive CPU pool selects a RT CPU scheduling policy (such as SCHED_FIFO/SCHED_RR)`
-=======
-	SharedCPUPoolSchedulingRemediation = `Ensure that the workload running in Application shared CPU pool should choose non-RT CPU schedule policy, like SCHED _OTHER to always share the CPU with other applications and kernel threads.`
-
-	ExlusiveCPUPoolSchedulingRemediation = `Ensure that the workload running in Application exclusive CPU pool can choose RT CPU scheduling policy, but should set priority less than 10`
-
-	ExclusiveCPUPoolRemediation = `Ensure that if one container in a Pod selects an exclusive CPU pool the rest also select this type of CPU pool`
->>>>>>> ce604d1d
 )