--- conflicted
+++ resolved
@@ -133,10 +133,10 @@
 		UID1337Remediation,
 		InformativeResult,
 		NoDocumentedProcess,
-<<<<<<< HEAD
-		versionOne,
-		bestPracticeDocV1dot4URL+" Section 5.3.7",
-		tagExtended)
+    VersionOne,
+		bestPracticeDocV1dot4URL+" Section 4.6.24",
+		TagExtended)
+    
 	// TestContainerIsCertifiedDigestIdentifier tests whether the container has passed Container Certification.
 	TestContainerIsCertifiedDigestIdentifier = AddCatalogEntry(
 		"container-is-certified-digest",
@@ -146,14 +146,9 @@
 		normativeResult,
 		NoDocumentedProcess,
 		versionOne,
-		bestPracticeDocV1dot4URL+" Section 4.6.24",
+		bestPracticeDocV1dot4URL+" Section 5.3.7",
 		tagExtended)
-=======
-		VersionOne,
-		bestPracticeDocV1dot4URL+" Section 4.6.24",
-		TagExtended)
-
->>>>>>> dfdec386
+    
 	return Catalog
 }
 
