--- conflicted
+++ resolved
@@ -60,17 +60,16 @@
 	// TestIdToClaimId converts the testcase short ID to the claim identifier
 	TestIDToClaimID = map[string]claim.Identifier{}
 
-<<<<<<< HEAD
 	// TestPodDeleteIdentifier tests for delete pod test
 	TestPodDeleteIdentifier = claim.Identifier{
 		Url:     formTestURL(common.ChaosTesting, "pod-delete"),
 		Version: versionOne,
 	}
-=======
+
 	// BaseDomain for the test cases
 	TestIDBaseDomain = url
 
->>>>>>> 83160b1b
+
 	// TestSecConCapabilitiesIdentifier tests for non compliant security context capabilities
 	TestSecConCapabilitiesIdentifier = claim.Identifier{
 		Url:     formTestURL(common.AccessControlTestKey, "security-context-capabilities-check"),
