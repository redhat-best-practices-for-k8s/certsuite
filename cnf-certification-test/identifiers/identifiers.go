--- conflicted
+++ resolved
@@ -133,11 +133,8 @@
 	TestIpcLockIdentifier                    claim.Identifier
 	TestStorageRequiredPods                  claim.Identifier
 	TestExclusiveCPUPoolIdentifier           claim.Identifier
-<<<<<<< HEAD
+	TestSharedCPUPoolSchedulingPolicy        claim.Identifier
 	TestRTCpuSchedulingPolicyIdentifier      claim.Identifier
-=======
-	TestSharedCPUPoolSchedulingPolicy        claim.Identifier
->>>>>>> ce604d1d
 )
 
 //nolint:funlen
@@ -358,19 +355,23 @@
 		false,
 		TagFarEdge)
 
-<<<<<<< HEAD
+	TestSharedCPUPoolSchedulingPolicy = AddCatalogEntry(
+		"shared-cpu-pool-non-rt-scheduling-policy",
+		common.PerformanceTestKey,
+		`Ensures that if application workload runs in shared CPU pool, it chooses non-RT CPU schedule policy to always ahre the CPU with other applications and kernel threads.`,
+		SharedCPUPoolSchedulingRemediation,
+		NormativeResult,
+		NoDocumentedProcess,
+		VersionOne,
+		bestPracticeDocV1dot4URL, // TODO: link Far Edge spec document
+		false,
+		TagFarEdge)
+
 	TestRTCpuSchedulingPolicyIdentifier = AddCatalogEntry(
 		"rt-cpu-scheduling-policy",
 		common.ManageabilityTestKey,
 		`Ensures that a workload running in an application-isolated exclusive CPU pool selects a RT CPU scheduling policy`,
 		RTCpuSchedulingPolicyRemediation,
-=======
-	TestSharedCPUPoolSchedulingPolicy = AddCatalogEntry(
-		"shared-cpu-pool-non-rt-scheduling-policy",
-		common.PerformanceTestKey,
-		`Ensures that if application workload runs in shared CPU pool, it chooses non-RT CPU schedule policy to always ahre the CPU with other applications and kernel threads.`,
-		SharedCPUPoolSchedulingRemediation,
->>>>>>> ce604d1d
 		NormativeResult,
 		NoDocumentedProcess,
 		VersionOne,
