--- conflicted
+++ resolved
@@ -272,7 +272,6 @@
 		Url:     formTestURL(common.PlatformAlterationTestKey, "isredhat-release"),
 		Version: versionOne,
 	}
-<<<<<<< HEAD
 	TestUndeclaredContainerPortsUsage = claim.Identifier{
 		Url:     formTestURL(common.NetworkingTestKey, "undeclared-container-ports-usage"),
 		Version: versionOne,
@@ -280,11 +279,11 @@
 	// TestClusterCsiInfoIdentifier list Cluster CSIdriver Identifier retrieves Third Party CSI driver info.
 	TestClusterCsiInfoIdentifier = claim.Identifier{
 		Url:     formTestURL(common.DiagnosticTestKey, "cluster-csi-info"),
-=======
+    Version: versionOne,
+	}
 	// TestIsSELinuxEnforcingIdentifier ensures selinux is in enforcing mode
 	TestIsSELinuxEnforcingIdentifier = claim.Identifier{
 		Url:     formTestURL(common.PlatformAlterationTestKey, "is-selinux-enforcing"),
->>>>>>> cc985fe9
 		Version: versionOne,
 	}
 	TestUndeclaredContainerPortsUsage = claim.Identifier{
