// Copyright (C) 2021-2024 Red Hat, Inc.
//
// This program is free software; you can redistribute it and/or modify
// it under the terms of the GNU General Public License as published by
// the Free Software Foundation; either version 2 of the License, or
// (at your option) any later version.
//
// This program is distributed in the hope that it will be useful,
// but WITHOUT ANY WARRANTY; without even the implied warranty of
// MERCHANTABILITY or FITNESS FOR A PARTICULAR PURPOSE.  See the
// GNU General Public License for more details.
//
// You should have received a copy of the GNU General Public License along
// with this program; if not, write to the Free Software Foundation, Inc.,
// 51 Franklin Street, Fifth Floor, Boston, MA 02110-1301 USA.

package identifiers

import (
	"strings"

	"github.com/test-network-function/cnf-certification-test/cnf-certification-test/common"
	"github.com/test-network-function/test-network-function-claim/pkg/claim"
)

// shared description text
const (
	iptablesNftablesImplicitCheck = `Note: this test also ensures iptables and nftables are not configured by CNF pods:
- NET_ADMIN and NET_RAW are required to modify nftables (namespaced) which is not desired inside pods.
nftables should be configured by an administrator outside the scope of the CNF. nftables are usually configured
by operators, for instance the Performance Addon Operator (PAO) or istio.
- Privileged container are required to modify host iptables, which is not safe to perform inside pods. nftables
should be configured by an administrator outside the scope of the CNF. iptables are usually configured by operators,
for instance the Performance Addon Operator (PAO) or istio.`
)

const (
	TagCommon    = "common"
	TagExtended  = "extended"
	TagTelco     = "telco"
	TagFarEdge   = "faredge"
	FarEdge      = "FarEdge"
	Telco        = "Telco"
	NonTelco     = "NonTelco"
	Extended     = "Extended"
	Optional     = "Optional"
	Mandatory    = "Mandatory"
	TagPreflight = "preflight"
)

const (
	NotApplicableSNO = ` Not applicable to SNO applications.`
)

func init() {
	InitCatalog()
}

func AddCatalogEntry(testID, suiteName, description, remediation, exception, reference string, qe bool, categoryclassification map[string]string, tags ...string) (aID claim.Identifier) {
	// Default Values (if missing)
	if strings.TrimSpace(exception) == "" {
		exception = NoDocumentedProcess
	}
	if strings.TrimSpace(reference) == "" {
		reference = "No Reference Document Specified"
	}
	if len(tags) == 0 {
		tags = append(tags, TagCommon)
	}

	tcDescription, aID := claim.BuildTestCaseDescription(testID, suiteName, description, remediation, exception, reference, qe, categoryclassification, tags...)
	Catalog[aID] = tcDescription
	Classification[aID.Id] = categoryclassification

	return aID
}

var (
	TestICMPv4ConnectivityIdentifier                  claim.Identifier
	TestNetworkPolicyDenyAllIdentifier                claim.Identifier
	Test1337UIDIdentifier                             claim.Identifier
	TestContainerIsCertifiedDigestIdentifier          claim.Identifier
	TestHelmVersionIdentifier                         claim.Identifier
	TestPodHugePages2M                                claim.Identifier
	TestPodHugePages1G                                claim.Identifier
	TestHyperThreadEnable                             claim.Identifier
	TestReservedExtendedPartnerPorts                  claim.Identifier
	TestAffinityRequiredPods                          claim.Identifier
	TestContainerPostStartIdentifier                  claim.Identifier
	TestContainerPrestopIdentifier                    claim.Identifier
	TestDpdkCPUPinningExecProbe                       claim.Identifier
	TestSysAdminIdentifier                            claim.Identifier
	TestNetAdminIdentifier                            claim.Identifier
	TestNetRawIdentifier                              claim.Identifier
	TestIpcLockIdentifier                             claim.Identifier
	TestBpfIdentifier                                 claim.Identifier
	TestStorageProvisioner                            claim.Identifier
	TestExclusiveCPUPoolIdentifier                    claim.Identifier
	TestSharedCPUPoolSchedulingPolicy                 claim.Identifier
	TestExclusiveCPUPoolSchedulingPolicy              claim.Identifier
	TestIsolatedCPUPoolSchedulingPolicy               claim.Identifier
	TestRtAppNoExecProbes                             claim.Identifier
	TestRestartOnRebootLabelOnPodsUsingSRIOV          claim.Identifier
	TestSecConNonRootUserIdentifier                   claim.Identifier
	TestSecContextIdentifier                          claim.Identifier
	TestSecConPrivilegeEscalation                     claim.Identifier
	TestContainerHostPort                             claim.Identifier
	TestPodHostNetwork                                claim.Identifier
	TestPodHostPath                                   claim.Identifier
	TestPodHostIPC                                    claim.Identifier
	TestPodHostPID                                    claim.Identifier
	TestHugepagesNotManuallyManipulated               claim.Identifier
	TestICMPv6ConnectivityIdentifier                  claim.Identifier
	TestICMPv4ConnectivityMultusIdentifier            claim.Identifier
	TestICMPv6ConnectivityMultusIdentifier            claim.Identifier
	TestServiceDualStackIdentifier                    claim.Identifier
	TestNamespaceBestPracticesIdentifier              claim.Identifier
	TestNonTaintedNodeKernelsIdentifier               claim.Identifier
	TestOperatorInstallStatusSucceededIdentifier      claim.Identifier
	TestOperatorNoPrivileges                          claim.Identifier
	TestOperatorIsCertifiedIdentifier                 claim.Identifier
	TestHelmIsCertifiedIdentifier                     claim.Identifier
	TestOperatorIsInstalledViaOLMIdentifier           claim.Identifier
	TestOperatorHasSemanticVersioningIdentifier       claim.Identifier
<<<<<<< HEAD
	TestOperatorSingleCrdOwnerIdentifier              claim.Identifier
=======
	TestOperatorCrdSchemaIdentifier                   claim.Identifier
>>>>>>> 9b80b063
	TestPodNodeSelectorAndAffinityBestPractices       claim.Identifier
	TestPodHighAvailabilityBestPractices              claim.Identifier
	TestPodClusterRoleBindingsBestPracticesIdentifier claim.Identifier
	TestPodDeploymentBestPracticesIdentifier          claim.Identifier
	TestDeploymentScalingIdentifier                   claim.Identifier
	TestStateFulSetScalingIdentifier                  claim.Identifier
	TestImagePullPolicyIdentifier                     claim.Identifier
	TestPodRecreationIdentifier                       claim.Identifier
	TestPodRoleBindingsBestPracticesIdentifier        claim.Identifier
	TestPodServiceAccountBestPracticesIdentifier      claim.Identifier
	TestPodAutomountServiceAccountIdentifier          claim.Identifier
	TestServicesDoNotUseNodeportsIdentifier           claim.Identifier
	TestUnalteredBaseImageIdentifier                  claim.Identifier
	TestUnalteredStartupBootParamsIdentifier          claim.Identifier
	TestLoggingIdentifier                             claim.Identifier
	TestTerminationMessagePolicyIdentifier            claim.Identifier
	TestCrdsStatusSubresourceIdentifier               claim.Identifier
	TestSysctlConfigsIdentifier                       claim.Identifier
	TestServiceMeshIdentifier                         claim.Identifier
	TestOCPLifecycleIdentifier                        claim.Identifier
	TestNodeOperatingSystemIdentifier                 claim.Identifier
	TestIsRedHatReleaseIdentifier                     claim.Identifier
	TestIsSELinuxEnforcingIdentifier                  claim.Identifier
	TestUndeclaredContainerPortsUsage                 claim.Identifier
	TestOCPReservedPortsUsage                         claim.Identifier
	TestLivenessProbeIdentifier                       claim.Identifier
	TestReadinessProbeIdentifier                      claim.Identifier
	TestStartupProbeIdentifier                        claim.Identifier
	TestOneProcessPerContainerIdentifier              claim.Identifier
	TestSYSNiceRealtimeCapabilityIdentifier           claim.Identifier
	TestSysPtraceCapabilityIdentifier                 claim.Identifier
	TestPodRequestsAndLimitsIdentifier                claim.Identifier
	TestNamespaceResourceQuotaIdentifier              claim.Identifier
	TestPodDisruptionBudgetIdentifier                 claim.Identifier
	TestPodTolerationBypassIdentifier                 claim.Identifier
	TestPersistentVolumeReclaimPolicyIdentifier       claim.Identifier
	TestContainersImageTag                            claim.Identifier
	TestNoSSHDaemonsAllowedIdentifier                 claim.Identifier
	TestCPUIsolationIdentifier                        claim.Identifier
	TestContainerPortNameFormat                       claim.Identifier
	TestCrdScalingIdentifier                          claim.Identifier
	TestCrdRoleIdentifier                             claim.Identifier
	TestLimitedUseOfExecProbesIdentifier              claim.Identifier
	// Chaos Testing
	// TestPodDeleteIdentifier claim.Identifier
)

//nolint:funlen
func InitCatalog() map[claim.Identifier]claim.TestCaseDescription {
	TestNetworkPolicyDenyAllIdentifier = AddCatalogEntry(
		"network-policy-deny-all",
		common.NetworkingTestKey,
		`Check that network policies attached to namespaces running CNF pods contain a default deny-all rule for both ingress and egress traffic`,
		NetworkPolicyDenyAllRemediation,
		NoExceptionProcessForExtendedTests,
		TestNetworkPolicyDenyAllIdentifierDocLink,
		true,
		map[string]string{
			FarEdge:  Optional,
			Telco:    Optional,
			NonTelco: Optional,
			Extended: Optional,
		},
		TagCommon)

	Test1337UIDIdentifier = AddCatalogEntry(
		"no-1337-uid",
		common.AccessControlTestKey,
		`Checks that all pods are not using the securityContext UID 1337`,
		UID1337Remediation,
		NoExceptionProcessForExtendedTests,
		Test1337UIDIdentifierDocLink,
		true,
		map[string]string{
			FarEdge:  Optional,
			Telco:    Optional,
			NonTelco: Optional,
			Extended: Mandatory,
		},
		TagExtended)

	TestLimitedUseOfExecProbesIdentifier = AddCatalogEntry(
		"max-resources-exec-probes",
		common.PerformanceTestKey,
		`Checks that less than 10 exec probes are configured in the cluster for this CNF. Also checks that the periodSeconds parameter for each probe is superior or equal to 10.`,
		LimitedUseOfExecProbesRemediation,
		NoDocumentedProcess,
		TestLimitedUseOfExecProbesIdentifierDocLink,
		true,
		map[string]string{
			FarEdge:  Optional,
			Telco:    Optional,
			NonTelco: Optional,
			Extended: Optional},
		TagFarEdge)

	TestHelmVersionIdentifier = AddCatalogEntry(
		"helm-version",
		common.AffiliatedCertTestKey,
		`Test to check if the helm chart is v3`,
		HelmVersionV3Remediation,
		NoDocumentedProcess,
		TestHelmVersionIdentifierDocLink,
		true,
		map[string]string{
			FarEdge:  Mandatory,
			Telco:    Mandatory,
			NonTelco: Mandatory,
			Extended: Mandatory,
		},
		TagCommon)

	// TestContainerIsCertifiedDigestIdentifier tests whether the container has passed Container Certification.
	TestContainerIsCertifiedDigestIdentifier = AddCatalogEntry(
		"container-is-certified-digest",
		common.AffiliatedCertTestKey,
		`Tests whether container images that are autodiscovered have passed the Red Hat Container Certification Program by their digest(CCP).`,
		ContainerIsCertifiedDigestRemediation,
		AffiliatedCert,
		TestContainerIsCertifiedDigestIdentifierDocLink,
		true,
		map[string]string{
			FarEdge:  Mandatory,
			Telco:    Mandatory,
			NonTelco: Mandatory,
			Extended: Mandatory,
		},
		TagCommon)

	TestPodHugePages2M = AddCatalogEntry(
		"hugepages-2m-only",
		common.PlatformAlterationTestKey,
		`Check that pods using hugepages only use 2Mi size`,
		PodHugePages2MRemediation,
		NoExceptionProcessForExtendedTests,
		TestPodHugePages2MDocLink,
		true,
		map[string]string{
			FarEdge:  Optional,
			Telco:    Optional,
			NonTelco: Optional,
			Extended: Mandatory,
		},
		TagExtended)

	TestPodHugePages1G = AddCatalogEntry(
		"hugepages-1g-only",
		common.PlatformAlterationTestKey,
		`Check that pods using hugepages only use 1Gi size`,
		PodHugePages1GRemediation,
		NoDocumentedProcess,
		TestPodHugePages1GDocLink,
		true,
		map[string]string{
			FarEdge:  Mandatory,
			Telco:    Optional,
			NonTelco: Optional,
			Extended: Optional,
		},
		TagFarEdge)

	TestHyperThreadEnable = AddCatalogEntry(
		"hyperthread-enable",
		common.PlatformAlterationTestKey,
		`Check that baremetal workers have hyperthreading enabled`,
		HyperThreadEnable,
		NoDocumentedProcess,
		TestHyperThreadEnableDocLink,
		false,
		map[string]string{
			FarEdge:  Optional,
			Telco:    Optional,
			NonTelco: Optional,
			Extended: Optional,
		},
		TagExtended)

	TestReservedExtendedPartnerPorts = AddCatalogEntry(
		"reserved-partner-ports",
		common.NetworkingTestKey,
		`Checks that pods and containers are not consuming ports designated as reserved by partner`,
		ReservedPartnerPortsRemediation,
		NoExceptionProcessForExtendedTests,
		TestReservedExtendedPartnerPortsDocLink,
		true,
		map[string]string{
			FarEdge:  Optional,
			Telco:    Optional,
			NonTelco: Optional,
			Extended: Mandatory,
		},
		TagExtended)

	TestAffinityRequiredPods = AddCatalogEntry(
		"affinity-required-pods",
		common.LifecycleTestKey,
		`Checks that affinity rules are in place if AffinityRequired: 'true' labels are set on Pods.`,
		AffinityRequiredRemediation,
		NoDocumentedProcess,
		TestAffinityRequiredPodsDocLink,
		true,
		map[string]string{
			FarEdge:  Mandatory,
			Telco:    Mandatory,
			NonTelco: Optional,
			Extended: Mandatory,
		},
		TagTelco)

	TestStorageProvisioner = AddCatalogEntry(
		"storage-provisioner",
		common.LifecycleTestKey,
		`Checks that pods do not place persistent volumes on local storage in multinode clusters. Local storage is recommended for single node clusters, but only one type of local storage should be installed (lvms or noprovisioner).`,
		CheckStorageProvisionerRemediation,
		NoExceptions,
		TestStorageProvisionerDocLink,
		true,
		map[string]string{
			FarEdge:  Mandatory,
			Telco:    Mandatory,
			NonTelco: Mandatory,
			Extended: Mandatory,
		},
		TagCommon)

	TestContainerPostStartIdentifier = AddCatalogEntry(
		"container-poststart",
		common.LifecycleTestKey,
		`Ensure that the containers lifecycle postStart management feature is configured. A container must receive important events from the platform and conform/react to these events properly. For example, a container should catch SIGTERM or SIGKILL from the platform and shutdown as quickly as possible. Other typically important events from the platform are PostStart to initialize before servicing requests and PreStop to release resources cleanly before shutting down.`,                                                                                                                                                                                                                           //nolint:lll
		`PostStart is normally used to configure the container, set up dependencies, and record the new creation. You could use this event to check that a required API is available before the container’s main work begins. Kubernetes will not change the container’s state to Running until the PostStart script has executed successfully. For details, see https://www.containiq.com/post/kubernetes-container-lifecycle-events-and-hooks and https://kubernetes.io/docs/concepts/containers/container-lifecycle-hooks. PostStart is used to configure container, set up dependencies, record new creation. It can also be used to check that a required API is available before the container’s work begins.`, //nolint:lll
		ContainerPostStartIdentifierRemediation,
		TestContainerPostStartIdentifierDocLink,
		true,
		map[string]string{
			FarEdge:  Mandatory,
			Telco:    Mandatory,
			NonTelco: Optional,
			Extended: Mandatory,
		},
		TagTelco)

	TestContainerPrestopIdentifier = AddCatalogEntry(
		"container-prestop",
		common.LifecycleTestKey,
		`Ensure that the containers lifecycle preStop management feature is configured. The most basic requirement for the lifecycle management of Pods in OpenShift are the ability to start and stop correctly. There are different ways a pod can stop on an OpenShift cluster. One way is that the pod can remain alive but non-functional. Another way is that the pod can crash and become non-functional. When pods are shut down by the platform they are sent a SIGTERM signal which means that the process in the container should start shutting down, closing connections and stopping all activity. If the pod doesn’t shut down within the default 30 seconds then the platform may send a SIGKILL signal which will stop the pod immediately. This method isn’t as clean and the default time between the SIGTERM and SIGKILL messages can be modified based on the requirements of the application. Containers should respond to SIGTERM/SIGKILL with graceful shutdown.`, //nolint:lll
		`The preStop can be used to gracefully stop the container and clean resources (e.g., DB connection). For details, see https://www.containiq.com/post/kubernetes-container-lifecycle-events-and-hooks and https://kubernetes.io/docs/concepts/containers/container-lifecycle-hooks. All pods must respond to SIGTERM signal and shutdown gracefully with a zero exit code.`, //nolint:lll
		ContainerPrestopIdentifierRemediation,
		TestContainerPrestopIdentifierDocLink,
		true,
		map[string]string{
			FarEdge:  Mandatory,
			Telco:    Mandatory,
			NonTelco: Optional,
			Extended: Mandatory,
		},
		TagTelco)

	TestDpdkCPUPinningExecProbe = AddCatalogEntry(
		"dpdk-cpu-pinning-exec-probe",
		common.NetworkingTestKey,
		`If a CNF is doing CPU pinning, exec probes may not be used.`,
		DpdkCPUPinningExecProbeRemediation,
		NoDocumentedProcess,
		TestDpdkCPUPinningExecProbeDocLink,
		true,
		map[string]string{
			FarEdge:  Mandatory,
			Telco:    Mandatory,
			NonTelco: Optional,
			Extended: Mandatory,
		},
		TagTelco)

	TestNetAdminIdentifier = AddCatalogEntry(
		"net-admin-capability-check",
		common.AccessControlTestKey,
		`Ensures that containers do not use NET_ADMIN capability. `+iptablesNftablesImplicitCheck,
		SecConRemediation,
		`Exception will be considered for user plane or networking functions (e.g. SR-IOV, Multicast). Must identify which container requires the capability and detail why.`,
		TestNetAdminIdentifierDocLink,
		true,
		map[string]string{
			FarEdge:  Mandatory,
			Telco:    Mandatory,
			NonTelco: Optional,
			Extended: Mandatory,
		},
		TagTelco)

	TestSysAdminIdentifier = AddCatalogEntry(
		"sys-admin-capability-check",
		common.AccessControlTestKey,
		`Ensures that containers do not use SYS_ADMIN capability`,
		SecConRemediation+" Containers should not use the SYS_ADMIN Linux capability.",
		NoExceptions,
		TestSysAdminIdentifierDocLink,
		true,
		map[string]string{
			FarEdge:  Mandatory,
			Telco:    Mandatory,
			NonTelco: Mandatory,
			Extended: Mandatory,
		},
		TagCommon)

	TestIpcLockIdentifier = AddCatalogEntry(
		"ipc-lock-capability-check",
		common.AccessControlTestKey,
		`Ensures that containers do not use IPC_LOCK capability. CNF should avoid accessing host resources - spec.HostIpc should be false.`,
		SecConRemediation,
		`Exception possible if CNF uses mlock(), mlockall(), shmctl(), mmap(); exception will be considered for DPDK applications. Must identify which container requires the capability and detail why.`,
		TestIpcLockIdentifierDocLink,
		true,
		map[string]string{
			FarEdge:  Mandatory,
			Telco:    Mandatory,
			NonTelco: Optional,
			Extended: Mandatory,
		},
		TagTelco)

	TestNetRawIdentifier = AddCatalogEntry(
		"net-raw-capability-check",
		common.AccessControlTestKey,
		`Ensures that containers do not use NET_RAW capability. `+iptablesNftablesImplicitCheck,
		SecConRemediation,
		`Exception will be considered for user plane or networking functions. Must identify which container requires the capability and detail why.`,
		TestNetRawIdentifierDocLink,
		true,
		map[string]string{
			FarEdge:  Mandatory,
			Telco:    Mandatory,
			NonTelco: Optional,
			Extended: Mandatory,
		},
		TagTelco)

	TestBpfIdentifier = AddCatalogEntry(
		"bpf-capability-check",
		common.AccessControlTestKey,
		`Ensures that containers do not use BFP capability. CNF should avoid loading eBPF filters`,
		BpfCapabilityRemediation,
		`Exception can be considered. Must identify which container requires the capability and detail why.`,
		TestBpfIdentifierDocLink,
		true,
		map[string]string{
			FarEdge:  Mandatory,
			Telco:    Mandatory,
			NonTelco: Optional,
			Extended: Mandatory,
		},
		TagTelco)

	TestExclusiveCPUPoolIdentifier = AddCatalogEntry(
		"exclusive-cpu-pool",
		common.PerformanceTestKey,
		`Ensures that if one container in a Pod selects an exclusive CPU pool the rest select the same type of CPU pool`,
		ExclusiveCPUPoolRemediation,
		NoDocumentedProcess,
		TestExclusiveCPUPoolIdentifierDocLink,
		true,
		map[string]string{
			FarEdge:  Mandatory,
			Telco:    Optional,
			NonTelco: Optional,
			Extended: Optional,
		},
		TagFarEdge)

	TestSharedCPUPoolSchedulingPolicy = AddCatalogEntry(
		"shared-cpu-pool-non-rt-scheduling-policy",
		common.PerformanceTestKey,
		`Ensures that if application workload runs in shared CPU pool, it chooses non-RT CPU schedule policy to always share the CPU with other applications and kernel threads.`,
		SharedCPUPoolSchedulingPolicyRemediation,
		NoDocumentedProcess,
		TestSharedCPUPoolSchedulingPolicyDocLink,
		true,
		map[string]string{
			FarEdge:  Mandatory,
			Telco:    Optional,
			NonTelco: Optional,
			Extended: Optional,
		},
		TagFarEdge)

	TestExclusiveCPUPoolSchedulingPolicy = AddCatalogEntry(
		"exclusive-cpu-pool-rt-scheduling-policy",
		common.PerformanceTestKey,
		`Ensures that if application workload runs in exclusive CPU pool, it chooses RT CPU schedule policy and set the priority less than 10.`,
		ExclusiveCPUPoolSchedulingPolicyRemediation,
		NoDocumentedProcess,
		TestExclusiveCPUPoolSchedulingPolicyDocLink,
		true,
		map[string]string{
			FarEdge:  Mandatory,
			Telco:    Optional,
			NonTelco: Optional,
			Extended: Optional,
		},
		TagFarEdge)

	TestIsolatedCPUPoolSchedulingPolicy = AddCatalogEntry(
		"isolated-cpu-pool-rt-scheduling-policy",
		common.PerformanceTestKey,
		`Ensures that a workload running in an application-isolated exclusive CPU pool selects a RT CPU scheduling policy`,
		IsolatedCPUPoolSchedulingPolicyRemediation,
		NoDocumentedProcess,
		TestIsolatedCPUPoolSchedulingPolicyDocLink,
		true,
		map[string]string{
			FarEdge:  Mandatory,
			Telco:    Optional,
			NonTelco: Optional,
			Extended: Optional,
		},
		TagFarEdge)

	TestRtAppNoExecProbes = AddCatalogEntry(
		"rt-apps-no-exec-probes",
		common.PerformanceTestKey,
		`Ensures that if one container runs a real time application exec probes are not used`,
		RtAppNoExecProbesRemediation,
		NoDocumentedProcess,
		TestRtAppNoExecProbesDocLink,
		true,
		map[string]string{
			FarEdge:  Mandatory,
			Telco:    Optional,
			NonTelco: Optional,
			Extended: Optional,
		},
		TagFarEdge)

	TestRestartOnRebootLabelOnPodsUsingSRIOV = AddCatalogEntry(
		"restart-on-reboot-sriov-pod",
		common.NetworkingTestKey,
		`Ensures that the label restart-on-reboot exists on pods that use SRIOV network interfaces.`,
		SRIOVPodsRestartOnRebootLabelRemediation,
		NoDocumentedProcess,
		TestRestartOnRebootLabelOnPodsUsingSRIOVDocLink,
		false,
		map[string]string{
			FarEdge:  Mandatory,
			Telco:    Optional,
			NonTelco: Optional,
			Extended: Mandatory,
		},
		TagFarEdge)

	TestSecConNonRootUserIdentifier = AddCatalogEntry(
		"security-context-non-root-user-check",
		common.AccessControlTestKey,
		`Checks the security context runAsUser parameter in pods and containers to make sure it is not set to uid root(0). Pods and containers should not run as root (runAsUser is not set to uid0).`,
		SecConNonRootUserRemediation,
		SecConNonRootUserExceptionProcess,
		TestSecConNonRootUserIdentifierDocLink,
		true,
		map[string]string{
			FarEdge:  Mandatory,
			Telco:    Mandatory,
			NonTelco: Mandatory,
			Extended: Mandatory,
		},
		TagCommon)

	TestSecContextIdentifier = AddCatalogEntry(
		"security-context",
		common.AccessControlTestKey,
		`Checks the security context matches one of the 4 categories`,
		`Exception possible if CNF uses mlock(), mlockall(), shmctl(), mmap(); exception will be considered for DPDK applications. Must identify which container requires the capability and document why. If the container had the right configuration of the allowed category from the 4 approved list then the test will pass. The 4 categories are defined in Requirement ID 94118 of the Extended Best Practices guide (private repo)`, //nolint:lll
		`no exception needed for optional/extended test`,
		TestSecContextIdentifierDocLink,
		true,
		map[string]string{
			FarEdge:  Optional,
			Telco:    Optional,
			NonTelco: Optional,
			Extended: Mandatory,
		},
		TagExtended)

	TestSecConPrivilegeEscalation = AddCatalogEntry(
		"security-context-privilege-escalation",
		common.AccessControlTestKey,
		`Checks if privileged escalation is enabled (AllowPrivilegeEscalation=true).`,
		SecConPrivilegeRemediation,
		NoExceptions,
		TestSecConPrivilegeEscalationDocLink,
		true,
		map[string]string{
			FarEdge:  Mandatory,
			Telco:    Mandatory,
			NonTelco: Mandatory,
			Extended: Mandatory,
		},
		TagCommon)

	TestContainerHostPort = AddCatalogEntry(
		"container-host-port",
		common.AccessControlTestKey,
		`Verifies if containers define a hostPort.`,
		ContainerHostPortRemediation,
		"Exception for host resource access tests will only be considered in rare cases where it is absolutely needed",
		TestContainerHostPortDocLink,
		true,
		map[string]string{
			FarEdge:  Mandatory,
			Telco:    Mandatory,
			NonTelco: Mandatory,
			Extended: Mandatory,
		},
		TagCommon)

	TestPodHostNetwork = AddCatalogEntry(
		"pod-host-network",
		common.AccessControlTestKey,
		`Verifies that the spec.HostNetwork parameter is not set (not present)`,
		PodHostNetworkRemediation,
		`Exception for host resource access tests will only be considered in rare cases where it is absolutely needed`,
		TestPodHostNetworkDocLink,
		true,
		map[string]string{
			FarEdge:  Mandatory,
			Telco:    Mandatory,
			NonTelco: Mandatory,
			Extended: Mandatory,
		},
		TagCommon)

	TestPodHostPath = AddCatalogEntry(
		"pod-host-path",
		common.AccessControlTestKey,
		`Verifies that the spec.HostPath parameter is not set (not present)`,
		PodHostPathRemediation,
		`Exception for host resource access tests will only be considered in rare cases where it is absolutely needed`,
		TestPodHostPathDocLink,
		true,
		map[string]string{
			FarEdge:  Mandatory,
			Telco:    Mandatory,
			NonTelco: Mandatory,
			Extended: Mandatory,
		},
		TagCommon)

	TestPodHostIPC = AddCatalogEntry(
		"pod-host-ipc",
		common.AccessControlTestKey,
		`Verifies that the spec.HostIpc parameter is set to false`,
		PodHostIPCRemediation,
		`Exception for host resource access tests will only be considered in rare cases where it is absolutely needed`,
		TestPodHostIPCDocLink,
		true,
		map[string]string{
			FarEdge:  Mandatory,
			Telco:    Mandatory,
			NonTelco: Mandatory,
			Extended: Mandatory,
		},
		TagCommon)

	TestPodHostPID = AddCatalogEntry(
		"pod-host-pid",
		common.AccessControlTestKey,
		`Verifies that the spec.HostPid parameter is set to false`,
		PodHostPIDRemediation,
		`Exception for host resource access tests will only be considered in rare cases where it is absolutely needed`,
		TestPodHostPIDDocLink,
		true,
		map[string]string{
			FarEdge:  Mandatory,
			Telco:    Mandatory,
			NonTelco: Mandatory,
			Extended: Mandatory,
		},
		TagCommon)

	TestHugepagesNotManuallyManipulated = AddCatalogEntry(
		"hugepages-config",
		common.PlatformAlterationTestKey,
		`Checks to see that HugePage settings have been configured through MachineConfig, and not manually on the underlying Node. This test case applies only to Nodes that are configured with the "worker" MachineConfigSet. First, the "worker" MachineConfig is polled, and the Hugepage settings are extracted. Next, the underlying Nodes are polled for configured HugePages through inspection of /proc/meminfo. The results are compared, and the test passes only if they are the same.`, //nolint:lll
		HugepagesNotManuallyManipulatedRemediation,
		NoExceptions,
		TestHugepagesNotManuallyManipulatedDocLink,
		true,
		map[string]string{
			FarEdge:  Mandatory,
			Telco:    Mandatory,
			NonTelco: Mandatory,
			Extended: Mandatory,
		},
		TagCommon)

	TestICMPv4ConnectivityIdentifier = AddCatalogEntry(
		"icmpv4-connectivity",
		common.NetworkingTestKey,
		`Checks that each CNF Container is able to communicate via ICMPv4 on the Default OpenShift network. This test case requires the Deployment of the debug daemonset and at least 2 pods connected to each network under test(one source and one destination). If no network with more than 2 pods exists this test will be skipped.`,                                             //nolint:lll
		`Ensure that the CNF is able to communicate via the Default OpenShift network. In some rare cases, CNFs may require routing table changes in order to communicate over the Default network. To exclude a particular pod from ICMPv4 connectivity tests, add the test-network-function.com/skip_connectivity_tests label to it. The label value is trivial, only its presence.`, //nolint:lll
		`No exceptions - must be able to communicate on default network using IPv4`,
		TestICMPv4ConnectivityIdentifierDocLink,
		true,
		map[string]string{
			FarEdge:  Mandatory,
			Telco:    Mandatory,
			NonTelco: Mandatory,
			Extended: Mandatory,
		},
		TagCommon)

	TestICMPv6ConnectivityIdentifier = AddCatalogEntry(
		"icmpv6-connectivity",
		common.NetworkingTestKey,
		`Checks that each CNF Container is able to communicate via ICMPv6 on the Default OpenShift network. This test case requires the Deployment of the debug daemonset and at least 2 pods connected to each network under test(one source and one destination). If no network with more than 2 pods exists this test will be skipped.`, //nolint:lll
		ICMPv6ConnectivityRemediation,
		NoDocumentedProcess,
		TestICMPv6ConnectivityIdentifierDocLink,
		false,
		map[string]string{
			FarEdge:  Mandatory,
			Telco:    Mandatory,
			NonTelco: Optional,
			Extended: Mandatory,
		},
		TagCommon)

	TestICMPv4ConnectivityMultusIdentifier = AddCatalogEntry(
		"icmpv4-connectivity-multus",
		common.NetworkingTestKey,
		`Checks that each CNF Container is able to communicate via ICMPv4 on the Multus network(s). This test case requires the Deployment of the debug daemonset and at least 2 pods connected to each network under test(one source and one destination). If no network with more than 2 pods exists this test will be skipped.`, //nolint:lll
		ICMPv4ConnectivityMultusRemediation,
		NoDocumentedProcess,
		TestICMPv4ConnectivityMultusIdentifierDocLink,
		true,
		map[string]string{
			FarEdge:  Mandatory,
			Telco:    Mandatory,
			NonTelco: Optional,
			Extended: Mandatory,
		},
		TagTelco)

	TestICMPv6ConnectivityMultusIdentifier = AddCatalogEntry(
		"icmpv6-connectivity-multus",
		common.NetworkingTestKey,
		`Checks that each CNF Container is able to communicate via ICMPv6 on the Multus network(s). This test case requires the Deployment of the debug daemonset and at least 2 pods connected to each network under test(one source and one destination). If no network with more than 2 pods exists this test will be skipped.`, //nolint:lll
		ICMPv6ConnectivityMultusRemediation+` Not applicable if IPv6/MULTUS is not supported.`,
		NoDocumentedProcess,
		TestICMPv6ConnectivityMultusIdentifierDocLink,
		false,
		map[string]string{
			FarEdge:  Mandatory,
			Telco:    Mandatory,
			NonTelco: Optional,
			Extended: Mandatory,
		},
		TagTelco)

	TestServiceDualStackIdentifier = AddCatalogEntry(
		"dual-stack-service",
		common.NetworkingTestKey,
		`Checks that all services in namespaces under test are either ipv6 single stack or dual stack. This test case requires the deployment of the debug daemonset.`,
		TestServiceDualStackRemediation,
		NoExceptionProcessForExtendedTests,
		TestServiceDualStackIdentifierDocLink,
		false,
		map[string]string{
			FarEdge:  Optional,
			Telco:    Optional,
			NonTelco: Optional,
			Extended: Mandatory,
		},
		TagExtended)

	TestNamespaceBestPracticesIdentifier = AddCatalogEntry(
		"namespace",
		common.AccessControlTestKey,
		`Tests that all CNF's resources (PUTs and CRs) belong to valid namespaces. A valid namespace meets
the following conditions: (1) It was declared in the yaml config file under the targetNameSpaces
tag. (2) It does not have any of the following prefixes: default, openshift-, istio- and aspenmesh-`,
		NamespaceBestPracticesRemediation,
		NoExceptions,
		TestNamespaceBestPracticesIdentifierDocLink,
		true,
		map[string]string{
			FarEdge:  Mandatory,
			Telco:    Mandatory,
			NonTelco: Mandatory,
			Extended: Mandatory,
		},
		TagCommon)

	TestNonTaintedNodeKernelsIdentifier = AddCatalogEntry(
		"tainted-node-kernel",
		common.PlatformAlterationTestKey,
		`Ensures that the Node(s) hosting CNFs do not utilize tainted kernels. This test case is especially important to support Highly Available CNFs, since when a CNF is re-instantiated on a backup Node, that Node's kernel may not have the same hacks.'`,
		NonTaintedNodeKernelsRemediation,
		`If taint is necessary, document details of the taint and why it's needed by workload or environment.`,
		TestNonTaintedNodeKernelsIdentifierDocLink,
		true,
		map[string]string{
			FarEdge:  Mandatory,
			Telco:    Mandatory,
			NonTelco: Mandatory,
			Extended: Mandatory,
		},
		TagCommon)

	TestOperatorInstallStatusSucceededIdentifier = AddCatalogEntry(
		"install-status-succeeded",
		common.OperatorTestKey,
		`Ensures that the target CNF operators report "Succeeded" as their installation status.`,
		OperatorInstallStatusSucceededRemediation,
		NoExceptions,
		TestOperatorInstallStatusSucceededIdentifierDocLink,
		true,
		map[string]string{
			FarEdge:  Mandatory,
			Telco:    Mandatory,
			NonTelco: Mandatory,
			Extended: Mandatory,
		},
		TagCommon)

	TestOperatorNoPrivileges = AddCatalogEntry(
		"install-status-no-privileges",
		common.OperatorTestKey,
		`The operator is not installed with privileged rights. Test passes if clusterPermissions is not present in the CSV manifest or is present with no resourceNames under its rules.`,
		OperatorNoPrivilegesRemediation,
		NoExceptions,
		TestOperatorNoPrivilegesDocLink,
		true,
		map[string]string{
			FarEdge:  Mandatory,
			Telco:    Mandatory,
			NonTelco: Mandatory,
			Extended: Mandatory,
		},
		TagCommon)

	TestOperatorIsCertifiedIdentifier = AddCatalogEntry(
		"operator-is-certified",
		common.AffiliatedCertTestKey,
		`Tests whether CNF Operators listed in the configuration file have passed the Red Hat Operator Certification Program (OCP).`,
		OperatorIsCertifiedRemediation,
		AffiliatedCert,
		TestOperatorIsCertifiedIdentifierDocLink,
		true,
		map[string]string{
			FarEdge:  Mandatory,
			Telco:    Mandatory,
			NonTelco: Mandatory,
			Extended: Mandatory,
		},
		TagCommon)

	TestHelmIsCertifiedIdentifier = AddCatalogEntry(
		"helmchart-is-certified",
		common.AffiliatedCertTestKey,
		`Tests whether helm charts listed in the cluster passed the Red Hat Helm Certification Program.`,
		HelmIsCertifiedRemediation,
		AffiliatedCert,
		TestHelmIsCertifiedIdentifierDocLink,
		true,
		map[string]string{
			FarEdge:  Mandatory,
			Telco:    Mandatory,
			NonTelco: Mandatory,
			Extended: Mandatory,
		},
		TagCommon)

	TestOperatorIsInstalledViaOLMIdentifier = AddCatalogEntry(
		"install-source",
		common.OperatorTestKey,
		`Tests whether a CNF Operator is installed via OLM.`,
		OperatorIsInstalledViaOLMRemediation,
		NoExceptions,
		TestOperatorIsInstalledViaOLMIdentifierDocLink,
		true,
		map[string]string{
			FarEdge:  Mandatory,
			Telco:    Mandatory,
			NonTelco: Mandatory,
			Extended: Mandatory,
		},
		TagCommon)

	TestOperatorHasSemanticVersioningIdentifier = AddCatalogEntry(
		"semantic-versioning",
		common.OperatorTestKey,
		`Tests whether an application Operator has a valid semantic versioning.`,
		OperatorHasSemanticVersioningRemediation,
		NoExceptions,
		TestOperatorHasSemanticVersioningIdentifierDocLink,
		true,
		map[string]string{
			FarEdge:  Mandatory,
			Telco:    Mandatory,
			NonTelco: Mandatory,
			Extended: Mandatory,
		},
		TagCommon)

<<<<<<< HEAD
	TestOperatorSingleCrdOwnerIdentifier = AddCatalogEntry(
		"single-crd-owner",
		common.OperatorTestKey,
		`Tests whether a CRD is owned by a single Operator.`,
		OperatorSingleCrdOwnerRemediation,
		NoExceptions,
		TestOperatorSingleCrdOwnerIdentifierDocLink,
=======
	TestOperatorCrdSchemaIdentifier = AddCatalogEntry(
		"crd-openapi-schema",
		common.OperatorTestKey,
		`Tests whether an application Operator CRD is defined with OpenAPI spec.`,
		OperatorCrdSchemaIdentifierRemediation,
		NoExceptions,
		TestOperatorCrdSchemaIdentifierDocLink,
>>>>>>> 9b80b063
		true,
		map[string]string{
			FarEdge:  Mandatory,
			Telco:    Mandatory,
			NonTelco: Mandatory,
			Extended: Mandatory,
		},
		TagCommon)

	TestPodNodeSelectorAndAffinityBestPractices = AddCatalogEntry(
		"pod-scheduling",
		common.LifecycleTestKey,
		`Ensures that CNF Pods do not specify nodeSelector or nodeAffinity. In most cases, Pods should allow for instantiation on any underlying Node. CNFs shall not use node selectors nor taints/tolerations to assign pod location.`,
		PodNodeSelectorAndAffinityBestPracticesRemediation,
		`Exception will only be considered if application requires specialized hardware. Must specify which container requires special hardware and why.`,
		TestPodNodeSelectorAndAffinityBestPracticesDocLink,
		true,
		map[string]string{
			FarEdge:  Optional,
			Telco:    Optional,
			NonTelco: Mandatory,
			Extended: Optional,
		},
		TagTelco)

	TestPodHighAvailabilityBestPractices = AddCatalogEntry(
		"pod-high-availability",
		common.LifecycleTestKey,
		`Ensures that CNF Pods specify podAntiAffinity rules and replica value is set to more than 1.`,
		PodHighAvailabilityBestPracticesRemediation,
		NoDocumentedProcess+NotApplicableSNO,
		TestPodHighAvailabilityBestPracticesDocLink,
		true,
		map[string]string{
			FarEdge:  Optional,
			Telco:    Mandatory,
			NonTelco: Mandatory,
			Extended: Mandatory,
		},
		TagCommon)

	TestPodClusterRoleBindingsBestPracticesIdentifier = AddCatalogEntry(
		"cluster-role-bindings",
		common.AccessControlTestKey,
		`Tests that a Pod does not specify ClusterRoleBindings.`,
		PodClusterRoleBindingsBestPracticesRemediation,
		"Exception possible only for workloads that's cluster wide in nature and absolutely needs cluster level roles & role bindings",
		TestPodClusterRoleBindingsBestPracticesIdentifierDocLink,
		true,
		map[string]string{
			FarEdge:  Mandatory,
			Telco:    Mandatory,
			NonTelco: Optional,
			Extended: Mandatory,
		},
		TagTelco)

	TestPodDeploymentBestPracticesIdentifier = AddCatalogEntry(
		"pod-owner-type",
		common.LifecycleTestKey,
		`Tests that CNF Pod(s) are deployed as part of a ReplicaSet(s)/StatefulSet(s).`,
		PodDeploymentBestPracticesRemediation,
		NoDocumentedProcess+` Pods should not be deployed as DaemonSet or naked pods.`,
		TestPodDeploymentBestPracticesIdentifierDocLink,
		true,
		map[string]string{
			FarEdge:  Mandatory,
			Telco:    Mandatory,
			NonTelco: Optional,
			Extended: Mandatory,
		},
		TagTelco)

	TestDeploymentScalingIdentifier = AddCatalogEntry(
		"deployment-scaling",
		common.LifecycleTestKey,
		`Tests that CNF deployments support scale in/out operations. First, the test starts getting the current replicaCount (N) of the deployment/s with the Pod Under Test. Then, it executes the scale-in oc command for (N-1) replicas. Lastly, it executes the scale-out oc command, restoring the original replicaCount of the deployment/s. In case of deployments that are managed by HPA the test is changing the min and max value to deployment Replica - 1 during scale-in and the original replicaCount again for both min/max during the scale-out stage. Lastly its restoring the original min/max replica of the deployment/s`, //nolint:lll
		DeploymentScalingRemediation,
		NoDocumentedProcess+NotApplicableSNO,
		TestDeploymentScalingIdentifierDocLink,
		true,
		map[string]string{
			FarEdge:  Optional,
			Telco:    Mandatory,
			NonTelco: Mandatory,
			Extended: Mandatory,
		},
		TagCommon)

	TestStateFulSetScalingIdentifier = AddCatalogEntry(
		"statefulset-scaling",
		common.LifecycleTestKey,
		`Tests that CNF statefulsets support scale in/out operations. First, the test starts getting the current replicaCount (N) of the statefulset/s with the Pod Under Test. Then, it executes the scale-in oc command for (N-1) replicas. Lastly, it executes the scale-out oc command, restoring the original replicaCount of the statefulset/s. In case of statefulsets that are managed by HPA the test is changing the min and max value to statefulset Replica - 1 during scale-in and the original replicaCount again for both min/max during the scale-out stage. Lastly its restoring the original min/max replica of the statefulset/s`, //nolint:lll
		StatefulSetScalingRemediation,
		NoDocumentedProcess+NotApplicableSNO,
		TestStateFulSetScalingIdentifierDocLink,
		true,
		map[string]string{
			FarEdge:  Optional,
			Telco:    Mandatory,
			NonTelco: Mandatory,
			Extended: Mandatory,
		},
		TagCommon)

	TestImagePullPolicyIdentifier = AddCatalogEntry(
		"image-pull-policy",
		common.LifecycleTestKey,
		`Ensure that the containers under test are using IfNotPresent as Image Pull Policy. If there is a situation where the container dies and needs to be restarted, the image pull policy becomes important. PullIfNotPresent is recommended so that a loss of image registry access does not prevent the pod from restarting.`, //nolint:lll
		ImagePullPolicyRemediation,
		NoDocumentedProcess,
		TestImagePullPolicyIdentifierDocLink,
		true,
		map[string]string{
			FarEdge:  Mandatory,
			Telco:    Mandatory,
			NonTelco: Optional,
			Extended: Mandatory,
		},
		TagTelco)

	TestPodRecreationIdentifier = AddCatalogEntry(
		"pod-recreation",
		common.LifecycleTestKey,
		`Tests that a CNF is configured to support High Availability. First, this test cordons and drains a Node that hosts the CNF Pod. Next, the test ensures that OpenShift can re-instantiate the Pod on another Node, and that the actual replica count matches the desired replica count.`, //nolint:lll
		PodRecreationRemediation,
		`No exceptions - workloads should be able to be restarted/recreated.`,
		TestPodRecreationIdentifierDocLink,
		true,
		map[string]string{
			FarEdge:  Mandatory,
			Telco:    Mandatory,
			NonTelco: Mandatory,
			Extended: Mandatory,
		},
		TagCommon)

	TestPodRoleBindingsBestPracticesIdentifier = AddCatalogEntry(
		"pod-role-bindings",
		common.AccessControlTestKey,
		`Ensures that a CNF does not utilize RoleBinding(s) in a non-CNF Namespace.`,
		PodRoleBindingsBestPracticesRemediation,
		NoExceptions,
		TestPodRoleBindingsBestPracticesIdentifierDocLink,
		true,
		map[string]string{
			FarEdge:  Mandatory,
			Telco:    Mandatory,
			NonTelco: Mandatory,
			Extended: Mandatory,
		},
		TagCommon)

	TestPodServiceAccountBestPracticesIdentifier = AddCatalogEntry(
		"pod-service-account",
		common.AccessControlTestKey,
		`Tests that each CNF Pod utilizes a valid Service Account. Default or empty service account is not valid.`,
		PodServiceAccountBestPracticesRemediation,
		NoExceptions,
		TestPodServiceAccountBestPracticesIdentifierDocLink,
		true,
		map[string]string{
			FarEdge:  Mandatory,
			Telco:    Mandatory,
			NonTelco: Mandatory,
			Extended: Mandatory,
		},
		TagCommon)

	TestPodAutomountServiceAccountIdentifier = AddCatalogEntry(
		"pod-automount-service-account-token",
		common.AccessControlTestKey,
		`Check that all pods under test have automountServiceAccountToken set to false. Only pods that require access to the kubernetes API server should have automountServiceAccountToken set to true`,
		AutomountServiceTokenRemediation,
		`Exception will be considered if container needs to access APIs which OCP does not offer natively. Must document which container requires which API(s) and detail why existing OCP APIs cannot be used.`,
		TestPodAutomountServiceAccountIdentifierDocLink,
		true,
		map[string]string{
			FarEdge:  Mandatory,
			Telco:    Mandatory,
			NonTelco: Optional,
			Extended: Mandatory,
		},
		TagTelco)

	TestServicesDoNotUseNodeportsIdentifier = AddCatalogEntry(
		"service-type",
		common.AccessControlTestKey,
		`Tests that each CNF Service does not utilize NodePort(s).`,
		ServicesDoNotUseNodeportsRemediation,
		`Exception for host resource access tests will only be considered in rare cases where it is absolutely needed`,
		TestServicesDoNotUseNodeportsIdentifierDocLink,
		true,
		map[string]string{
			FarEdge:  Mandatory,
			Telco:    Mandatory,
			NonTelco: Mandatory,
			Extended: Mandatory,
		},
		TagCommon)

	TestUnalteredBaseImageIdentifier = AddCatalogEntry(
		"base-image",
		common.PlatformAlterationTestKey,
		`Ensures that the Container Base Image is not altered post-startup. This test is a heuristic, and ensures that there are no changes to the following directories: 1) /var/lib/rpm 2) /var/lib/dpkg 3) /bin 4) /sbin 5) /lib 6) /lib64 7) /usr/bin 8) /usr/sbin 9) /usr/lib 10) /usr/lib64`, //nolint:lll
		UnalteredBaseImageRemediation,
		NoExceptions,
		TestUnalteredBaseImageIdentifierDocLink,
		true,
		map[string]string{
			FarEdge:  Mandatory,
			Telco:    Mandatory,
			NonTelco: Mandatory,
			Extended: Mandatory,
		},
		TagCommon)

	TestUnalteredStartupBootParamsIdentifier = AddCatalogEntry(
		"boot-params",
		common.PlatformAlterationTestKey,
		`Tests that boot parameters are set through the MachineConfigOperator, and not set manually on the Node.`,
		UnalteredStartupBootParamsRemediation,
		NoExceptions,
		TestUnalteredStartupBootParamsIdentifierDocLink,
		true,
		map[string]string{
			FarEdge:  Mandatory,
			Telco:    Mandatory,
			NonTelco: Mandatory,
			Extended: Mandatory,
		},
		TagCommon)

	TestLoggingIdentifier = AddCatalogEntry(
		"container-logging",
		common.ObservabilityTestKey,
		`Check that all containers under test use standard input output and standard error when logging. A container must provide APIs for the platform to observe the container health and act accordingly. These APIs include health checks (liveness and readiness), logging to stderr and stdout for log aggregation (by tools such as Logstash or Filebeat), and integrate with tracing and metrics-gathering libraries (such as Prometheus or Metricbeat).`, //nolint:lll
		LoggingRemediation,
		NoDocumentedProcess,
		TestLoggingIdentifierDocLink,
		true,
		map[string]string{
			FarEdge:  Mandatory,
			Telco:    Mandatory,
			NonTelco: Optional,
			Extended: Mandatory,
		},
		TagTelco)

	TestTerminationMessagePolicyIdentifier = AddCatalogEntry(
		"termination-policy",
		common.ObservabilityTestKey,
		`Check that all containers are using terminationMessagePolicy: FallbackToLogsOnError. There are different ways a pod can stop on an OpenShift cluster. One way is that the pod can remain alive but non-functional. Another way is that the pod can crash and become non-functional. In the first case, if the administrator has implemented liveness and readiness checks, OpenShift can stop the pod and either restart it on the same node or a different node in the cluster. For the second case, when the application in the pod stops, it should exit with a code and write suitable log entries to help the administrator diagnose what the issue was that caused the problem.`, //nolint:lll
		TerminationMessagePolicyRemediation,
		NoDocumentedProcess,
		TestTerminationMessagePolicyIdentifierDocLink,
		true,
		map[string]string{
			FarEdge:  Mandatory,
			Telco:    Mandatory,
			NonTelco: Optional,
			Extended: Mandatory,
		},
		TagTelco)

	TestCrdsStatusSubresourceIdentifier = AddCatalogEntry(
		"crd-status",
		common.ObservabilityTestKey,
		`Checks that all CRDs have a status sub-resource specification (Spec.versions[].Schema.OpenAPIV3Schema.Properties[“status”]).`,
		CrdsStatusSubresourceRemediation,
		NoExceptions,
		TestCrdsStatusSubresourceIdentifierDocLink,
		true,
		map[string]string{
			FarEdge:  Mandatory,
			Telco:    Mandatory,
			NonTelco: Mandatory,
			Extended: Mandatory,
		},
		TagCommon)

	TestSysctlConfigsIdentifier = AddCatalogEntry(
		"sysctl-config",
		common.PlatformAlterationTestKey,
		`Tests that no one has changed the node's sysctl configs after the node was created, the tests works by checking if the sysctl configs are consistent with the MachineConfig CR which defines how the node should be configured`,
		SysctlConfigsRemediation,
		NoExceptions,
		TestSysctlConfigsIdentifierDocLink,
		true,
		map[string]string{
			FarEdge:  Mandatory,
			Telco:    Mandatory,
			NonTelco: Mandatory,
			Extended: Mandatory,
		},
		TagCommon)

	TestServiceMeshIdentifier = AddCatalogEntry(
		"service-mesh-usage",
		common.PlatformAlterationTestKey,
		`Checks if the istio namespace ("istio-system") is present. If it is present, checks that the istio sidecar is present in all pods under test.`,
		ServiceMeshRemediation,
		NoExceptionProcessForExtendedTests,
		TestServiceMeshIdentifierDocLink,
		true,
		map[string]string{
			FarEdge:  Optional,
			Telco:    Optional,
			NonTelco: Optional,
			Extended: Optional,
		},
		TagExtended)

	TestOCPLifecycleIdentifier = AddCatalogEntry(
		"ocp-lifecycle",
		common.PlatformAlterationTestKey,
		`Tests that the running OCP version is not end of life.`,
		OCPLifecycleRemediation,
		NoExceptions,
		TestOCPLifecycleIdentifierDocLink,
		true,
		map[string]string{
			FarEdge:  Mandatory,
			Telco:    Mandatory,
			NonTelco: Mandatory,
			Extended: Mandatory,
		},
		TagCommon)

	TestNodeOperatingSystemIdentifier = AddCatalogEntry(
		"ocp-node-os-lifecycle",
		common.PlatformAlterationTestKey,
		`Tests that the nodes running in the cluster have operating systems that are compatible with the deployed version of OpenShift.`,
		NodeOperatingSystemRemediation,
		NoExceptions,
		TestNodeOperatingSystemIdentifierDocLink,
		true,
		map[string]string{
			FarEdge:  Mandatory,
			Telco:    Mandatory,
			NonTelco: Mandatory,
			Extended: Mandatory,
		},
		TagCommon)

	TestIsRedHatReleaseIdentifier = AddCatalogEntry(
		"isredhat-release",
		common.PlatformAlterationTestKey,
		`verifies if the container base image is redhat.`,
		IsRedHatReleaseRemediation,
		NoExceptions,
		TestIsRedHatReleaseIdentifierDocLink,
		true,
		map[string]string{
			FarEdge:  Mandatory,
			Telco:    Mandatory,
			NonTelco: Mandatory,
			Extended: Mandatory,
		},
		TagCommon)

	TestIsSELinuxEnforcingIdentifier = AddCatalogEntry(
		"is-selinux-enforcing",
		common.PlatformAlterationTestKey,
		`verifies that all openshift platform/cluster nodes have selinux in "Enforcing" mode.`,
		IsSELinuxEnforcingRemediation,
		NoExceptions,
		TestIsSELinuxEnforcingIdentifierDocLink,
		true,
		map[string]string{
			FarEdge:  Mandatory,
			Telco:    Mandatory,
			NonTelco: Mandatory,
			Extended: Mandatory,
		},
		TagCommon)

	TestUndeclaredContainerPortsUsage = AddCatalogEntry(
		"undeclared-container-ports-usage",
		common.NetworkingTestKey,
		`Check that containers do not listen on ports that weren't declared in their specification. Platforms may be configured to block undeclared ports.`,
		UndeclaredContainerPortsRemediation,
		NoExceptionProcessForExtendedTests,
		TestUndeclaredContainerPortsUsageDocLink,
		true,
		map[string]string{
			FarEdge:  Optional,
			Telco:    Optional,
			NonTelco: Optional,
			Extended: Mandatory,
		},
		TagExtended)

	TestOCPReservedPortsUsage = AddCatalogEntry(
		"ocp-reserved-ports-usage",
		common.NetworkingTestKey,
		`Check that containers do not listen on ports that are reserved by OpenShift`,
		OCPReservedPortsUsageRemediation,
		NoExceptions,
		TestOCPReservedPortsUsageDocLink,
		true,
		map[string]string{
			FarEdge:  Mandatory,
			Telco:    Mandatory,
			NonTelco: Mandatory,
			Extended: Mandatory,
		},
		TagCommon)

	TestLivenessProbeIdentifier = AddCatalogEntry(
		"liveness-probe",
		common.LifecycleTestKey,
		`Check that all containers under test have liveness probe defined. The most basic requirement for the lifecycle management of Pods in OpenShift are the ability to start and stop correctly. When starting up, health probes like liveness and readiness checks can be put into place to ensure the application is functioning properly.`, //nolint:lll
		LivenessProbeRemediation+` CNFs shall self-recover from common failures like pod failure, host failure, and network failure. Kubernetes native mechanisms such as health-checks (Liveness, Readiness and Startup Probes) shall be employed at a minimum.`,                                                                                 //nolint:lll
		NoDocumentedProcess,
		TestLivenessProbeIdentifierDocLink,
		true,
		map[string]string{
			FarEdge:  Mandatory,
			Telco:    Mandatory,
			NonTelco: Optional,
			Extended: Mandatory,
		},
		TagTelco)

	TestReadinessProbeIdentifier = AddCatalogEntry(
		"readiness-probe",
		common.LifecycleTestKey,
		`Check that all containers under test have readiness probe defined. There are different ways a pod can stop on on OpenShift cluster. One way is that the pod can remain alive but non-functional. Another way is that the pod can crash and become non-functional. In the first case, if the administrator has implemented liveness and readiness checks, OpenShift can stop the pod and either restart it on the same node or a different node in the cluster. For the second case, when the application in the pod stops, it should exit with a code and write suitable log entries to help the administrator diagnose what the issue was that caused the problem.`, //nolint:lll
		ReadinessProbeRemediation,
		NoDocumentedProcess,
		TestReadinessProbeIdentifierDocLink,
		true,
		map[string]string{
			FarEdge:  Mandatory,
			Telco:    Mandatory,
			NonTelco: Optional,
			Extended: Mandatory,
		},
		TagTelco)

	TestStartupProbeIdentifier = AddCatalogEntry(
		"startup-probe",
		common.LifecycleTestKey,
		`Check that all containers under test have startup probe defined. CNFs shall self-recover from common failures like pod failure, host failure, and network failure. Kubernetes native mechanisms such as health-checks (Liveness, Readiness and Startup Probes) shall be employed at a minimum.`, //nolint:lll
		StartupProbeRemediation,
		NoDocumentedProcess,
		TestStartupProbeIdentifierDocLink,
		true,
		map[string]string{
			FarEdge:  Mandatory,
			Telco:    Mandatory,
			NonTelco: Optional,
			Extended: Mandatory,
		},
		TagTelco)

	TestOneProcessPerContainerIdentifier = AddCatalogEntry(
		"one-process-per-container",
		common.AccessControlTestKey,
		`Check that all containers under test have only one process running`,
		OneProcessPerContainerRemediation,
		NoExceptionProcessForExtendedTests+NotApplicableSNO,
		TestOneProcessPerContainerIdentifierDocLink,
		true,
		map[string]string{
			FarEdge:  Optional,
			Telco:    Optional,
			NonTelco: Optional,
			Extended: Optional,
		},
		TagCommon)

	TestSYSNiceRealtimeCapabilityIdentifier = AddCatalogEntry(
		"sys-nice-realtime-capability",
		common.AccessControlTestKey,
		`Check that pods running on nodes with realtime kernel enabled have the SYS_NICE capability enabled in their spec. In the case that a CNF is running on a node using the real-time kernel, SYS_NICE will be used to allow DPDK application to switch to SCHED_FIFO.`, //nolint:lll
		SYSNiceRealtimeCapabilityRemediation,
		NoDocumentedProcess,
		TestSYSNiceRealtimeCapabilityIdentifierDocLink,
		false,
		map[string]string{
			FarEdge:  Mandatory,
			Telco:    Mandatory,
			NonTelco: Optional,
			Extended: Mandatory,
		},
		TagTelco)

	TestSysPtraceCapabilityIdentifier = AddCatalogEntry(
		"sys-ptrace-capability",
		common.AccessControlTestKey,
		`Check that if process namespace sharing is enabled for a Pod then the SYS_PTRACE capability is allowed. This capability is required when using Process Namespace Sharing. This is used when processes from one Container need to be exposed to another Container. For example, to send signals like SIGHUP from a process in a Container to another process in another Container. For more information on these capabilities refer to https://cloud.redhat.com/blog/linux-capabilities-in-openshift and https://kubernetes.io/docs/tasks/configure-pod-container/share-process-namespace/`, //nolint:lll
		SysPtraceCapabilityRemediation,
		NoDocumentedProcess,
		TestSysPtraceCapabilityIdentifierDocLink,
		true,
		map[string]string{
			FarEdge:  Mandatory,
			Telco:    Mandatory,
			NonTelco: Optional,
			Extended: Mandatory,
		},
		TagTelco)

	TestPodRequestsAndLimitsIdentifier = AddCatalogEntry(
		"requests-and-limits",
		common.AccessControlTestKey,
		`Check that containers have resource requests and limits specified in their spec.`,
		RequestsAndLimitsRemediation,
		NoDocumentedProcess,
		TestPodRequestsAndLimitsIdentifierDocLink,
		true,
		map[string]string{
			FarEdge:  Mandatory,
			Telco:    Mandatory,
			NonTelco: Optional,
			Extended: Mandatory,
		},
		TagTelco)

	TestNamespaceResourceQuotaIdentifier = AddCatalogEntry(
		"namespace-resource-quota",
		common.AccessControlTestKey,
		`Checks to see if CNF workload pods are running in namespaces that have resource quotas applied.`,
		NamespaceResourceQuotaRemediation,
		NoExceptionProcessForExtendedTests,
		TestNamespaceResourceQuotaIdentifierDocLink,
		true,
		map[string]string{
			FarEdge:  Optional,
			Telco:    Optional,
			NonTelco: Optional,
			Extended: Mandatory,
		},
		TagExtended)

	TestPodDisruptionBudgetIdentifier = AddCatalogEntry(
		"pod-disruption-budget",
		common.ObservabilityTestKey,
		`Checks to see if pod disruption budgets have allowed values for minAvailable and maxUnavailable`,
		PodDisruptionBudgetRemediation,
		NoExceptions,
		TestPodDisruptionBudgetIdentifierDocLink,
		true,
		map[string]string{
			FarEdge:  Mandatory,
			Telco:    Mandatory,
			NonTelco: Mandatory,
			Extended: Mandatory,
		},
		TagCommon)

	TestPodTolerationBypassIdentifier = AddCatalogEntry(
		"pod-toleration-bypass",
		common.LifecycleTestKey,
		`Check that pods do not have NoExecute, PreferNoSchedule, or NoSchedule tolerations that have been modified from the default.`,
		PodTolerationBypassRemediation,
		NoDocumentedProcess,
		TestPodTolerationBypassIdentifierDocLink,
		true,
		map[string]string{
			FarEdge:  Mandatory,
			Telco:    Mandatory,
			NonTelco: Optional,
			Extended: Mandatory,
		},
		TagTelco)

	TestPersistentVolumeReclaimPolicyIdentifier = AddCatalogEntry(
		"persistent-volume-reclaim-policy",
		common.LifecycleTestKey,
		`Check that the persistent volumes the CNF pods are using have a reclaim policy of delete. Network Functions should clear persistent storage by deleting their PVs when removing their application from a cluster.`,
		PersistentVolumeReclaimPolicyRemediation,
		NoDocumentedProcess,
		TestPersistentVolumeReclaimPolicyIdentifierDocLink,
		true,
		map[string]string{
			FarEdge:  Mandatory,
			Telco:    Mandatory,
			NonTelco: Optional,
			Extended: Mandatory,
		},
		TagTelco)

	TestContainersImageTag = AddCatalogEntry(
		"containers-image-tag",
		common.ManageabilityTestKey,
		`Check that image tag exists on containers.`,
		ContainersImageTagRemediation,
		NoExceptionProcessForExtendedTests,
		TestContainersImageTagDocLink,
		true,
		map[string]string{
			FarEdge:  Optional,
			Telco:    Optional,
			NonTelco: Optional,
			Extended: Optional,
		},
		TagExtended)

	TestNoSSHDaemonsAllowedIdentifier = AddCatalogEntry(
		"ssh-daemons",
		common.AccessControlTestKey,
		`Check that pods do not run SSH daemons.`,
		NoSSHDaemonsAllowedRemediation,
		`No exceptions - special consideration can be given to certain containers which run as utility tool daemon`,
		TestNoSSHDaemonsAllowedIdentifierDocLink,
		true,
		map[string]string{
			FarEdge:  Mandatory,
			Telco:    Mandatory,
			NonTelco: Optional,
			Extended: Mandatory,
		},
		TagTelco)

	TestCPUIsolationIdentifier = AddCatalogEntry(
		"cpu-isolation",
		common.LifecycleTestKey,
		`CPU isolation requires: For each container within the pod, resource requests and limits must be identical. If cpu requests and limits are not identical and in whole units (Guaranteed pods with exclusive cpus), your pods will not be tested for compliance. The runTimeClassName must be specified. Annotations required disabling CPU and IRQ load-balancing.`, //nolint:lll
		CPUIsolationRemediation,
		NoDocumentedProcess,
		TestCPUIsolationIdentifierDocLink,
		true,
		map[string]string{
			FarEdge:  Mandatory,
			Telco:    Mandatory,
			NonTelco: Optional,
			Extended: Mandatory,
		},
		TagTelco)

	TestContainerPortNameFormat = AddCatalogEntry(
		"container-port-name-format",
		common.ManageabilityTestKey,
		"Check that the container's ports name follow the naming conventions. Name field in ContainerPort section must be of form `<protocol>[-<suffix>]`. More naming convention requirements may be released in future",
		ContainerPortNameFormatRemediation,
		NoExceptionProcessForExtendedTests,
		TestContainerPortNameFormatDocLink,
		true,
		map[string]string{
			FarEdge:  Optional,
			Telco:    Optional,
			NonTelco: Optional,
			Extended: Mandatory,
		},
		TagExtended)

	TestCrdScalingIdentifier = AddCatalogEntry(
		"crd-scaling",
		common.LifecycleTestKey,
		`Tests that CNF crd support scale in/out operations. First, the test starts getting the current replicaCount (N) of the crd/s with the Pod Under Test. Then, it executes the scale-in oc command for (N-1) replicas. Lastly, it executes the scale-out oc command, restoring the original replicaCount of the crd/s. In case of crd that are managed by HPA the test is changing the min and max value to crd Replica - 1 during scale-in and the original replicaCount again for both min/max during the scale-out stage. Lastly its restoring the original min/max replica of the crd/s`, //nolint:lll
		CrdScalingRemediation,
		NoDocumentedProcess+NotApplicableSNO,
		TestCrdScalingIdentifierDocLink,
		true,
		map[string]string{
			FarEdge:  Optional,
			Telco:    Mandatory,
			NonTelco: Mandatory,
			Extended: Mandatory,
		},
		TagCommon,
	)

	TestCrdRoleIdentifier = AddCatalogEntry(
		"crd-roles",
		common.AccessControlTestKey,
		"If an application creates CRDs it must supply a role to access those CRDs and no other API resources/permission. This test checks that there is at least one role present in each namespaces under test that only refers to CRDs under test.",
		"Roles providing access to CRDs should not refer to any other api or resources. Change the generation of the CRD role accordingly",
		NoExceptionProcessForExtendedTests,
		"https://test-network-function.github.io/cnf-best-practices-guide-guide/#cnf-best-practices-custom-role-to-access-application-crds",
		true,
		map[string]string{
			FarEdge:  Optional,
			Telco:    Optional,
			NonTelco: Optional,
			Extended: Mandatory,
		},
		TagExtended)

	//nolint:gocritic
	// TestPodDeleteIdentifier = AddCatalogEntry(
	// 	"pod-delete",
	// 	common.ChaosTesting,
	// 	"Chaos test suite is under construction.",
	// 	"",
	// 	NoDocumentedProcess,
	// 	"",
	// 	false,
	// 	map[string]string{
	// 		FarEdge:  Optional,
	// 		Telco:    Optional,
	// 		NonTelco: Optional,
	// 		Extended: Optional,
	// 	},
	// 	TagCommon)

	return Catalog
}

var (
	// TestIdToClaimId converts the testcase short ID to the claim identifier
	TestIDToClaimID = map[string]claim.Identifier{}
)

// GetTestIDAndLabels transform the claim.Identifier into a test Id that can be used to skip
// specific tests
func GetTestIDAndLabels(identifier claim.Identifier) (testID string, tags []string) {
	tags = strings.Split(identifier.Tags, ",")
	tags = append(tags, identifier.Id, identifier.Suite)
	TestIDToClaimID[identifier.Id] = identifier
	return identifier.Id, tags
}

// Catalog is the JUnit testcase catalog of tests.
var Catalog = map[claim.Identifier]claim.TestCaseDescription{}
var Classification = map[string]map[string]string{}<|MERGE_RESOLUTION|>--- conflicted
+++ resolved
@@ -122,11 +122,8 @@
 	TestHelmIsCertifiedIdentifier                     claim.Identifier
 	TestOperatorIsInstalledViaOLMIdentifier           claim.Identifier
 	TestOperatorHasSemanticVersioningIdentifier       claim.Identifier
-<<<<<<< HEAD
+	TestOperatorCrdSchemaIdentifier                   claim.Identifier
 	TestOperatorSingleCrdOwnerIdentifier              claim.Identifier
-=======
-	TestOperatorCrdSchemaIdentifier                   claim.Identifier
->>>>>>> 9b80b063
 	TestPodNodeSelectorAndAffinityBestPractices       claim.Identifier
 	TestPodHighAvailabilityBestPractices              claim.Identifier
 	TestPodClusterRoleBindingsBestPracticesIdentifier claim.Identifier
@@ -930,7 +927,22 @@
 		},
 		TagCommon)
 
-<<<<<<< HEAD
+	TestOperatorCrdSchemaIdentifier = AddCatalogEntry(
+		"crd-openapi-schema",
+		common.OperatorTestKey,
+		`Tests whether an application Operator CRD is defined with OpenAPI spec.`,
+		OperatorCrdSchemaIdentifierRemediation,
+		NoExceptions,
+		TestOperatorCrdSchemaIdentifierDocLink,
+		true,
+		map[string]string{
+			FarEdge:  Mandatory,
+			Telco:    Mandatory,
+			NonTelco: Mandatory,
+			Extended: Mandatory,
+		},
+		TagCommon)
+
 	TestOperatorSingleCrdOwnerIdentifier = AddCatalogEntry(
 		"single-crd-owner",
 		common.OperatorTestKey,
@@ -938,15 +950,6 @@
 		OperatorSingleCrdOwnerRemediation,
 		NoExceptions,
 		TestOperatorSingleCrdOwnerIdentifierDocLink,
-=======
-	TestOperatorCrdSchemaIdentifier = AddCatalogEntry(
-		"crd-openapi-schema",
-		common.OperatorTestKey,
-		`Tests whether an application Operator CRD is defined with OpenAPI spec.`,
-		OperatorCrdSchemaIdentifierRemediation,
-		NoExceptions,
-		TestOperatorCrdSchemaIdentifierDocLink,
->>>>>>> 9b80b063
 		true,
 		map[string]string{
 			FarEdge:  Mandatory,
