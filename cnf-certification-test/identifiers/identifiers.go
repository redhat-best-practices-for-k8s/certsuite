--- conflicted
+++ resolved
@@ -554,13 +554,8 @@
 		`Checks the security context runAsUser parameter in pods and containers to make sure it is not set to uid root(0). Pods and containers should not run as root (runAsUser is not set to uid0).`,
 		SecConNonRootUserRemediation,
 		SecConNonRootUserExceptionProcess,
-<<<<<<< HEAD
-		bestPracticeDocV1dot3URL+" Section 5.2",
-		true,
-=======
 		TestSecConNonRootUserIdentifierDocLink,
-		false,
->>>>>>> 19fd1cc4
+		true,
 		map[string]string{
 			FarEdge:  Mandatory,
 			Telco:    Mandatory,
