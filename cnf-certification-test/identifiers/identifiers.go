--- conflicted
+++ resolved
@@ -133,12 +133,9 @@
 	TestIpcLockIdentifier                    claim.Identifier
 	TestStorageRequiredPods                  claim.Identifier
 	TestExclusiveCPUPoolIdentifier           claim.Identifier
-<<<<<<< HEAD
-	TestRtAppNoExecProbeIdentifier           claim.Identifier
-=======
 	TestSharedCPUPoolSchedulingPolicy        claim.Identifier
 	TestExclusiveCPUPoolSchedulingPolicy     claim.Identifier
->>>>>>> 279f2a4b
+	TestRtAppNoExecProbeIdentifier           claim.Identifier
 )
 
 //nolint:funlen
@@ -359,19 +356,11 @@
 		false,
 		TagFarEdge)
 
-<<<<<<< HEAD
-	TestRtAppNoExecProbeIdentifier = AddCatalogEntry(
-		"rt-apps-exec-probe",
-		common.ManageabilityTestKey,
-		`Ensures that if one container runs a real time application exec probes are not used`,
-		RtAppNoExecProbeRemediation,
-=======
 	TestSharedCPUPoolSchedulingPolicy = AddCatalogEntry(
 		"shared-cpu-pool-non-rt-scheduling-policy",
 		common.PerformanceTestKey,
 		`Ensures that if application workload runs in shared CPU pool, it chooses non-RT CPU schedule policy to always share the CPU with other applications and kernel threads.`,
 		SharedCPUPoolSchedulingRemediation,
->>>>>>> 279f2a4b
 		NormativeResult,
 		NoDocumentedProcess,
 		VersionOne,
@@ -379,8 +368,6 @@
 		false,
 		TagFarEdge)
 
-<<<<<<< HEAD
-=======
 	TestExclusiveCPUPoolSchedulingPolicy = AddCatalogEntry(
 		"exclusive-cpu-pool-rt-scheduling-policy",
 		common.PerformanceTestKey,
@@ -392,7 +379,19 @@
 		bestPracticeDocV1dot4URL, // TODO: link Far Edge spec document
 		false,
 		TagFarEdge)
->>>>>>> 279f2a4b
+
+	TestRtAppNoExecProbeIdentifier = AddCatalogEntry(
+		"rt-apps-exec-probe",
+		common.ManageabilityTestKey,
+		`Ensures that if one container runs a real time application exec probes are not used`,
+		RtAppNoExecProbeRemediation,
+		NormativeResult,
+		NoDocumentedProcess,
+		VersionOne,
+		bestPracticeDocV1dot4URL, // TODO: link Far Edge spec document
+		false,
+		TagFarEdge)
+
 	return Catalog
 }
 
