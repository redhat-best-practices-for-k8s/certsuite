#!/usr/bin/env bash

# [debug] uncomment line below to print out the statements as they are being
# executed.
set -x

# defaults
export OUTPUT_LOC="$PWD/cnf-certification-test"

usage() {
	echo "$0 [-o OUTPUT_LOC] [-l LABEL...]"
	echo "Call the script and list the test suites to run"
	echo "  e.g."
	echo "    $0 [ARGS] -l \"access-control,lifecycle\""
	echo "  will run the access-control and lifecycle suites"
	echo ""
	echo "Allowed suites are listed in the README."
	echo ""
	echo "The specs can be listed with $0 -L|--list [-l LABEL...]"
}

usage_error() {
	usage
	exit 1
}

TIMEOUT=24h0m0s
FOCUS=''
SKIP=''
LABEL=''
LIST=false
BASEDIR=$(dirname "$(realpath "$0")")

# Parse args beginning with "-".
while [[ $1 == -* ]]; do
	case "$1" in
		-h|--help|-\?)
			usage
			exit 0
			;;
		-L|--list)
			LIST=true
			;;
		-o)
			if (($# > 1)); then
				OUTPUT_LOC=$2
				shift
			else
				echo >&2 '-o requires an argument'
				exit 1
			fi
			;;
		-s|--skip)
			while (( "$#" >= 2 )) && ! [[ $2 = --* ]] && ! [[ $2 = -* ]]; do
				SKIP="$2|$SKIP"
				shift
			done
			;;
		-f|--focus)
			while (( "$#" >= 2 )) && ! [[ $2 = --* ]] && ! [[ $2 = -* ]]; do
				FOCUS="$2|$FOCUS"
				shift
			done
			;;
		-l|--label)
			while (( "$#" >= 2 )) && ! [[ $2 = --* ]] && ! [[ $2 = -* ]]; do
				LABEL="$LABEL $2"
				shift
			done
			;;
		-*)
			echo >&2 "invalid option: $1"
			usage_error
			;;
	esac
	shift
done

# Strips the leading whitespace.
LABEL="$(echo -e "${LABEL}" | sed -e 's/^[[:space:]]*//')"

# List the specs (filtering by suite).
if [ "$LIST" = true ] ; then
	cd "$BASEDIR"/cnf-certification-test || exit 1
	./cnf-certification-test.test \
		--ginkgo.dry-run \
		--ginkgo.timeout=$TIMEOUT \
		--ginkgo.v \
		--ginkgo.label-filter="$LABEL"
	cd ..
	exit 0
fi

# Specify Junit report file name.
GINKGO_ARGS="\
--ginkgo.timeout=$TIMEOUT \
-junit $OUTPUT_LOC \
-claimloc $OUTPUT_LOC \
--ginkgo.junit-report $OUTPUT_LOC/cnf-certification-tests_junit.xml \
-ginkgo.v \
-test.v\
"

# Make sure the HTML output is copied to the output directory,
# even in case of a test failure.
html_output() {
	if [ -f "${OUTPUT_LOC}"/claim.json ]; then
		echo -n 'var initialjson=' > "${OUTPUT_LOC}"/claimjson.js
		cat "${OUTPUT_LOC}"/claim.json >> "${OUTPUT_LOC}"/claimjson.js
	fi
	cp "${BASEDIR}"/script/results.html "${OUTPUT_LOC}"
}

trap html_output EXIT
FOCUS=${FOCUS%?}
SKIP=${SKIP%?}

echo "Running with focus '$FOCUS'"
echo "Running with skip '$SKIP'"
echo "Running with label filter '$LABEL'"
echo "Report will be output to '$OUTPUT_LOC'"
echo "ginkgo arguments '${GINKGO_ARGS}'"
FOCUS_STRING=''
SKIP_STRING=''
LABEL_STRING=''

if [ -n "$FOCUS" ]; then
	FOCUS_STRING=-ginkgo.focus="${FOCUS}"
	if [ -n "$SKIP" ]; then
		SKIP_STRING=-ginkgo.skip="${SKIP}"
	fi
fi

if [ -z "$FOCUS_STRING" ] && [ -z "$LABEL" ]; then
	echo "No test focus (-f) or label (-l) was set, so only diagnostic functions will run."
else
	# Add the label "common" in case no labels have been provided. This will
	# allow to filter out some either non-official TCs or TCs not intended to run
	# in CI (yet).
	if [ -n "$LABEL" ]; then
		LABEL_STRING="-ginkgo.label-filter=${LABEL}"
	else
		LABEL_STRING='-ginkgo.label-filter=common'
	fi
fi

cd ./cnf-certification-test || exit 1

# configuring special pipeline mode
# The exit status of a pipeline is the exit status of the last command in the pipeline, unless the pipefail option
# is enabled (see The Set Builtin). If pipefail is enabled, the pipeline's return status is the value of the last (rightmost) 
# command to exit with a non-zero status, or zero if all commands exit successfully.
set -o pipefail

# Do not double quote.
# SC2086: Double quote to prevent globbing and word splitting.
# shellcheck disable=SC2086
./cnf-certification-test.test \
	${FOCUS_STRING} \
	${SKIP_STRING} \
	"${LABEL_STRING}" \
<<<<<<< HEAD
	${GINKGO_ARGS}

if [[ ! -z "${REQUEST_CUSTOMER_FEEDBACK}" ]]; then
  cd .. || exit 1
  ./tnf feedback
fi
=======
	${GINKGO_ARGS} |& tee $OUTPUT_LOC/tnf-execution.log

# preserving the exit status
RESULT=$?

# revert to normal mode
set +o pipefail

# exit with retrieved exit status
exit $RESULT
>>>>>>> e6d55673
<|MERGE_RESOLUTION|>--- conflicted
+++ resolved
@@ -159,14 +159,6 @@
 	${FOCUS_STRING} \
 	${SKIP_STRING} \
 	"${LABEL_STRING}" \
-<<<<<<< HEAD
-	${GINKGO_ARGS}
-
-if [[ ! -z "${REQUEST_CUSTOMER_FEEDBACK}" ]]; then
-  cd .. || exit 1
-  ./tnf feedback
-fi
-=======
 	${GINKGO_ARGS} |& tee $OUTPUT_LOC/tnf-execution.log
 
 # preserving the exit status
@@ -175,6 +167,10 @@
 # revert to normal mode
 set +o pipefail
 
+if [[ ! -z "${REQUEST_CUSTOMER_FEEDBACK}" ]]; then
+  cd .. || exit 1
+  ./tnf feedback
+fi
+
 # exit with retrieved exit status
-exit $RESULT
->>>>>>> e6d55673
+exit $RESULT