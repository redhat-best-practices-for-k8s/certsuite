--- conflicted
+++ resolved
@@ -23,15 +23,12 @@
 import (
 	"strings"
 
-<<<<<<< HEAD
-	"github.com/operator-framework/api/pkg/operators/v1alpha1"
+	"github.com/redhat-best-practices-for-k8s/certsuite/internal/log"
 	"github.com/redhat-best-practices-for-k8s/certsuite/pkg/podhelper"
 	"github.com/redhat-best-practices-for-k8s/certsuite/pkg/provider"
 	"github.com/redhat-best-practices-for-k8s/certsuite/pkg/stringhelper"
-=======
-	"github.com/redhat-best-practices-for-k8s/certsuite/internal/log"
-	"github.com/redhat-best-practices-for-k8s/certsuite/pkg/provider"
->>>>>>> 10913508
+
+	"github.com/operator-framework/api/pkg/operators/v1alpha1"
 )
 
 // CsvResult holds the results of the splitCsv function.
@@ -58,98 +55,6 @@
 	return result
 }
 
-<<<<<<< HEAD
-func getAllPodsBy(namespace string, allPods []*provider.Pod) (podsInNamespace []*provider.Pod) {
-	for i := range allPods {
-		pod := allPods[i]
-		if pod.Namespace == namespace {
-			podsInNamespace = append(podsInNamespace, pod)
-		}
-	}
-	return podsInNamespace
-}
-
-func getAllOperatorsBy(namespace string, allOperators []*provider.Operator) (operatorsInNamespace []*provider.Operator) {
-	for _, operator := range allOperators {
-		if operator.Csv.Namespace == namespace || len(operator.TargetNamespaces) == 0 {
-			operatorsInNamespace = append(operatorsInNamespace, operator)
-		}
-	}
-	return operatorsInNamespace
-}
-
-func isSingleNamespacedOperator(operator *provider.Operator) bool {
-	return len(operator.TargetNamespaces) == 1 && operator.Namespace != operator.TargetNamespaces[0]
-}
-
-func isMultiNamespacedOperator(operator *provider.Operator) bool {
-	return len(operator.TargetNamespaces) > 1 && !stringhelper.StringInSlice(operator.TargetNamespaces, operator.Namespace, false)
-}
-
-func checkIfOperatorUnderTest(operator *provider.Operator) bool {
-	for _, testOperator := range env.Operators {
-		if testOperator.Name == operator.Name && testOperator.Namespace == operator.Namespace {
-			return true
-		}
-	}
-
-	return false
-}
-
-func checkValidOperatorInstallation(namespace string) (isDedicatedOperatorNamespace bool, singleOrMultiNamespaceOperators,
-	nonSingleOrMultiNamespaceOperators, csvsFoundButNotInOperatorInstallationNamespace, operatorsFoundButNotUnderTest, podsNotBelongingToOperators []string, err error) {
-	// 1. operator installation checks
-
-	for _, operator := range getAllOperatorsBy(namespace, env.AllOperators) {
-		if namespace == operator.Csv.Annotations["olm.operatorNamespace"] {
-			if checkIfOperatorUnderTest(operator) {
-				if isSingleNamespacedOperator(operator) || isMultiNamespacedOperator(operator) {
-					singleOrMultiNamespaceOperators = append(singleOrMultiNamespaceOperators, operator.Name)
-				} else {
-					nonSingleOrMultiNamespaceOperators = append(nonSingleOrMultiNamespaceOperators, operator.Name)
-				}
-			} else {
-				operatorsFoundButNotUnderTest = append(operatorsFoundButNotUnderTest, operator.Name)
-			}
-		} else {
-			csvsFoundButNotInOperatorInstallationNamespace = append(csvsFoundButNotInOperatorInstallationNamespace, operator.Name)
-		}
-	}
-
-	// 2. existing pods check
-	podsBelongingToNoOperators, err := findPodsNotBelongingToOperators(namespace)
-	if err != nil {
-		return false, singleOrMultiNamespaceOperators, nonSingleOrMultiNamespaceOperators, csvsFoundButNotInOperatorInstallationNamespace, operatorsFoundButNotUnderTest, podsNotBelongingToOperators, err
-	}
-
-	return len(podsBelongingToNoOperators) == 0 && len(singleOrMultiNamespaceOperators) != 0, singleOrMultiNamespaceOperators, nonSingleOrMultiNamespaceOperators,
-		csvsFoundButNotInOperatorInstallationNamespace, operatorsFoundButNotUnderTest, podsNotBelongingToOperators, nil
-
-}
-
-func findPodsNotBelongingToOperators(namespace string) (podsBelongingToNoOperators []string, err error) {
-	allPods := getAllPodsBy(namespace, env.AllPods)
-	for index := range allPods {
-		pod := allPods[index]
-		topOwners, err := podhelper.GetPodTopOwner(pod.Namespace, pod.OwnerReferences)
-		if err != nil {
-			return podsBelongingToNoOperators, err
-		}
-
-		validOwnerFound := false
-		for _, owner := range topOwners {
-			if owner.Kind == v1alpha1.ClusterServiceVersionKind && owner.Namespace == namespace {
-				validOwnerFound = true
-				break
-			}
-		}
-		if !validOwnerFound {
-			podsBelongingToNoOperators = append(podsBelongingToNoOperators, pod.Name)
-		}
-	}
-
-	return podsBelongingToNoOperators, nil
-=======
 func OperatorInstalledMoreThanOnce(operator1, operator2 *provider.Operator) bool {
 	// Safeguard against nil operators (should not happen)
 	if operator1 == nil || operator2 == nil {
@@ -181,5 +86,110 @@
 	}
 
 	return false
->>>>>>> 10913508
+}
+
+func getAllPodsBy(namespace string, allPods []*provider.Pod) (podsInNamespace []*provider.Pod) {
+	for i := range allPods {
+		pod := allPods[i]
+		if pod.Namespace == namespace {
+			podsInNamespace = append(podsInNamespace, pod)
+		}
+	}
+	return podsInNamespace
+}
+
+func getCsvsBy(namespace string, allCsvs []*v1alpha1.ClusterServiceVersion) (csvsInNamespace []*v1alpha1.ClusterServiceVersion) {
+	for _, csv := range allCsvs {
+		if csv.Namespace == namespace {
+			csvsInNamespace = append(csvsInNamespace, csv)
+		}
+	}
+	return csvsInNamespace
+}
+
+func isSingleNamespacedOperator(operatorNamespace string, targetNamespaces []string) bool {
+	return len(targetNamespaces) == 1 && operatorNamespace != targetNamespaces[0]
+}
+
+func isMultiNamespacedOperator(operatorNamespace string, targetNamespaces []string) bool {
+	return len(targetNamespaces) > 1 && !stringhelper.StringInSlice(targetNamespaces, operatorNamespace, false)
+}
+
+func checkIfCsvUnderTest(csv *v1alpha1.ClusterServiceVersion) bool {
+	for _, testOperator := range env.Operators {
+		if testOperator.Csv.Name == csv.Name {
+			return true
+		}
+	}
+	return false
+}
+
+func checkValidOperatorInstallation(namespace string) (isDedicatedOperatorNamespace bool, singleOrMultiNamespaceOperators,
+	nonSingleOrMultiNamespaceOperators, csvsTargetingNamespace, operatorsFoundButNotUnderTest, podsNotBelongingToOperators []string, err error) {
+	// 1. operator installation checks
+	csvsInNamespace := getCsvsBy(namespace, env.AllCsvs)
+
+	for _, csv := range csvsInNamespace {
+		operatorNamespace := csv.Annotations["olm.operatorNamespace"]
+		targetNamespacesStr := csv.Annotations["olm.targetNamespaces"]
+
+		var targetNameSpaces []string
+		if targetNamespacesStr != "" {
+			targetNameSpaces = strings.Split(targetNamespacesStr, ",")
+		}
+
+		if namespace == operatorNamespace {
+			if checkIfCsvUnderTest(csv) {
+				isSingleOrMultiInstallation := isSingleNamespacedOperator(operatorNamespace, targetNameSpaces) || isMultiNamespacedOperator(operatorNamespace, targetNameSpaces)
+				if isSingleOrMultiInstallation {
+					singleOrMultiNamespaceOperators = append(singleOrMultiNamespaceOperators, csv.Name)
+				} else {
+					nonSingleOrMultiNamespaceOperators = append(nonSingleOrMultiNamespaceOperators, csv.Name)
+				}
+			} else {
+				operatorsFoundButNotUnderTest = append(operatorsFoundButNotUnderTest, csv.Name)
+			}
+		} else {
+			if len(targetNameSpaces) != 0 { // check for non-cluster wide operators
+				csvsTargetingNamespace = append(csvsTargetingNamespace, csv.Name)
+			}
+		}
+	}
+
+	// 2. non-operator pods check
+	podsNotBelongingToOperators, err = findPodsNotBelongingToOperators(namespace)
+	if err != nil {
+		return false, singleOrMultiNamespaceOperators, nonSingleOrMultiNamespaceOperators, csvsTargetingNamespace, operatorsFoundButNotUnderTest, podsNotBelongingToOperators, err
+	}
+
+	var isValid bool
+	if len(singleOrMultiNamespaceOperators) > 0 {
+		isValid = len(nonSingleOrMultiNamespaceOperators) == 0 && len(csvsTargetingNamespace) == 0 && len(podsNotBelongingToOperators) == 0 && len(operatorsFoundButNotUnderTest) == 0
+	}
+
+	return isValid, singleOrMultiNamespaceOperators, nonSingleOrMultiNamespaceOperators, csvsTargetingNamespace, operatorsFoundButNotUnderTest, podsNotBelongingToOperators, nil
+}
+
+func findPodsNotBelongingToOperators(namespace string) (podsBelongingToNoOperators []string, err error) {
+	allPods := getAllPodsBy(namespace, env.AllPods)
+	for index := range allPods {
+		pod := allPods[index]
+		topOwners, err := podhelper.GetPodTopOwner(pod.Namespace, pod.OwnerReferences)
+		if err != nil {
+			return podsBelongingToNoOperators, err
+		}
+
+		validOwnerFound := false
+		for _, owner := range topOwners {
+			if owner.Kind == v1alpha1.ClusterServiceVersionKind && owner.Namespace == namespace {
+				validOwnerFound = true
+				break
+			}
+		}
+		if !validOwnerFound {
+			podsBelongingToNoOperators = append(podsBelongingToNoOperators, pod.Name)
+		}
+	}
+
+	return podsBelongingToNoOperators, nil
 }