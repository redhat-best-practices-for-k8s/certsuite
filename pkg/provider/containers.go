// Copyright (C) 2022-2023 Red Hat, Inc.
//
// This program is free software; you can redistribute it and/or modify
// it under the terms of the GNU General Public License as published by
// the Free Software Foundation; either version 2 of the License, or
// (at your option) any later version.
//
// This program is distributed in the hope that it will be useful,
// but WITHOUT ANY WARRANTY; without even the implied warranty of
// MERCHANTABILITY or FITNESS FOR A PARTICULAR PURPOSE.  See the
// GNU General Public License for more details.
//
// You should have received a copy of the GNU General Public License along
// with this program; if not, write to the Free Software Foundation, Inc.,
// 51 Franklin Street, Fifth Floor, Boston, MA 02110-1301 USA.

package provider

import (
	"bytes"
	"context"
	"errors"
	"fmt"
	defaultLog "log"
	"strings"

	"github.com/go-logr/logr"
	"github.com/go-logr/stdr"
	"github.com/test-network-function/cnf-certification-test/internal/log"
	corev1 "k8s.io/api/core/v1"

	"github.com/redhat-openshift-ecosystem/openshift-preflight/artifacts"
	plibRuntime "github.com/redhat-openshift-ecosystem/openshift-preflight/certification"
	plibContainer "github.com/redhat-openshift-ecosystem/openshift-preflight/container"
)

var (
	// Certain tests that have been known to fail because of injected containers (such as Istio) that fail certain tests.
	ignoredContainerNames = []string{"istio-proxy"}
)

// Tag and Digest should not be populated at the same time. Digest takes precedence if both are populated
type ContainerImageIdentifier struct {
	// Repository is the name of the image that you want to check if exists in the RedHat catalog
	Repository string `yaml:"repository" json:"repository"`

	// Registry is the name of the registry `docker.io` of the container
	// This is valid for container only and required field
	Registry string `yaml:"registry" json:"registry"`

	// Tag is the optional image tag. "latest" is implied if not specified
	Tag string `yaml:"tag" json:"tag"`

	// Digest is the image digest following the "@" in a URL, e.g. image@sha256:45b23dee08af5e43a7fea6c4cf9c25ccf269ee113168c19722f87876677c5cb2
	Digest string `yaml:"digest" json:"digest"`
}

type Container struct {
	*corev1.Container
	Status                   corev1.ContainerStatus
	Namespace                string
	Podname                  string
	NodeName                 string
	Runtime                  string
	UID                      string
	ContainerImageIdentifier ContainerImageIdentifier
	PreflightResults         plibRuntime.Results
}

func NewContainer() *Container {
	return &Container{
		Container: &corev1.Container{}, // initialize the corev1.Container object
	}
}

func (c *Container) GetUID() (string, error) {
	split := strings.Split(c.Status.ContainerID, "://")
	uid := ""
	if len(split) > 0 {
		uid = split[len(split)-1]
	}
	if uid == "" {
		log.Debug(fmt.Sprintf("could not find uid of %s/%s/%s\n", c.Namespace, c.Podname, c.Name))
		return "", errors.New("cannot determine container UID")
	}
	log.Debug(fmt.Sprintf("uid of %s/%s/%s=%s\n", c.Namespace, c.Podname, c.Name, uid))
	return uid, nil
}

func (c *Container) SetPreflightResults(preflightImageCache map[string]plibRuntime.Results, env *TestEnvironment) error {
	log.Info("Running Preflight container test for container %q with image %q", c, c.Image)

	// Short circuit if the image already exists in the cache
	if _, exists := preflightImageCache[c.Image]; exists {
		log.Info("Container image %q exists in the cache. Skipping this run.", c.Image)
		c.PreflightResults = preflightImageCache[c.Image]
		return nil
	}

	opts := []plibContainer.Option{}
	opts = append(opts, plibContainer.WithDockerConfigJSONFromFile(env.GetDockerConfigFile()))
	if env.IsPreflightInsecureAllowed() {
		log.Info("Insecure connections are being allowed to Preflight")
		opts = append(opts, plibContainer.WithInsecureConnection())
	}

	// Create artifacts handler
	artifactsWriter, err := artifacts.NewMapWriter()
	if err != nil {
		return err
	}
	ctx := artifacts.ContextWithWriter(context.TODO(), artifactsWriter)

	// Add logger output to the context
	logbytes := bytes.NewBuffer([]byte{})
	checklogger := defaultLog.Default()
	checklogger.SetOutput(logbytes)
	logger := stdr.New(checklogger)
	ctx = logr.NewContext(ctx, logger)

	check := plibContainer.NewCheck(c.Image, opts...)

	results, runtimeErr := check.Run(ctx)
	if runtimeErr != nil {
<<<<<<< HEAD
		_, checks, err := check.List(ctx)
		if err != nil {
			return fmt.Errorf("could not get preflight container test list")
		}

		results.TestedImage = c.Image
		for _, c := range checks {
			results.PassedOverall = false
			result := plibRuntime.Result{Check: c, ElapsedTime: 0}
			results.Errors = append(results.Errors, *result.WithError(runtimeErr))
		}
=======
		log.Error("Runtime err: %v", runtimeErr)
		return runtimeErr
>>>>>>> 99f3c7c5
	}

	// Take all of the preflight logs and stick them into our log.
	log.Info(logbytes.String())

	// Store the result into the cache and store the Results into the container's PreflightResults var.
	preflightImageCache[c.Image] = results
	c.PreflightResults = preflightImageCache[c.Image]
	return nil
}

func (c *Container) StringLong() string {
	return fmt.Sprintf("node: %s ns: %s podName: %s containerName: %s containerUID: %s containerRuntime: %s",
		c.NodeName,
		c.Namespace,
		c.Podname,
		c.Name,
		c.Status.ContainerID,
		c.Runtime,
	)
}
func (c *Container) String() string {
	return fmt.Sprintf("container: %s pod: %s ns: %s",
		c.Name,
		c.Podname,
		c.Namespace,
	)
}

func (c *Container) HasIgnoredContainerName() bool {
	for _, ign := range ignoredContainerNames {
		if c.IsIstioProxy() || strings.Contains(c.Name, ign) {
			return true
		}
	}
	return false
}

func (c *Container) IsIstioProxy() bool {
	return c.Name == "istio-proxy" //nolint:goconst
}

func (c *Container) HasExecProbes() bool {
	return c.LivenessProbe != nil && c.LivenessProbe.Exec != nil ||
		c.ReadinessProbe != nil && c.ReadinessProbe.Exec != nil ||
		c.StartupProbe != nil && c.StartupProbe.Exec != nil
}

func (c *Container) IsTagEmpty() bool {
	return c.ContainerImageIdentifier.Tag == ""
}<|MERGE_RESOLUTION|>--- conflicted
+++ resolved
@@ -122,7 +122,6 @@
 
 	results, runtimeErr := check.Run(ctx)
 	if runtimeErr != nil {
-<<<<<<< HEAD
 		_, checks, err := check.List(ctx)
 		if err != nil {
 			return fmt.Errorf("could not get preflight container test list")
@@ -134,10 +133,6 @@
 			result := plibRuntime.Result{Check: c, ElapsedTime: 0}
 			results.Errors = append(results.Errors, *result.WithError(runtimeErr))
 		}
-=======
-		log.Error("Runtime err: %v", runtimeErr)
-		return runtimeErr
->>>>>>> 99f3c7c5
 	}
 
 	// Take all of the preflight logs and stick them into our log.
