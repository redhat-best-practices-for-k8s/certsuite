// Copyright (C) 2020-2021 Red Hat, Inc.
//
// This program is free software; you can redistribute it and/or modify
// it under the terms of the GNU General Public License as published by
// the Free Software Foundation; either version 2 of the License, or
// (at your option) any later version.
//
// This program is distributed in the hope that it will be useful,
// but WITHOUT ANY WARRANTY; without even the implied warranty of
// MERCHANTABILITY or FITNESS FOR A PARTICULAR PURPOSE.  See the
// GNU General Public License for more details.
//
// You should have received a copy of the GNU General Public License along
// with this program; if not, write to the Free Software Foundation, Inc.,
// 51 Franklin Street, Fifth Floor, Boston, MA 02110-1301 USA.

package provider

import (
<<<<<<< HEAD
	"context"
	"time"

	"github.com/operator-framework/api/pkg/operators/v1alpha1"
	"github.com/sirupsen/logrus"
	"github.com/test-network-function/cnf-certification-test/internal/ocpclient"
=======
	"errors"
	"fmt"
	"strings"

	apiextv1 "k8s.io/apiextensions-apiserver/pkg/apis/apiextensions/v1"

	"github.com/operator-framework/api/pkg/operators/v1alpha1"

	"github.com/sirupsen/logrus"
>>>>>>> aa89e5b1
	"github.com/test-network-function/cnf-certification-test/pkg/autodiscover"
	"github.com/test-network-function/cnf-certification-test/pkg/configuration"
	appsv1 "k8s.io/api/apps/v1"
	v1 "k8s.io/api/core/v1"
	apiextv1 "k8s.io/apiextensions-apiserver/pkg/apis/apiextensions/v1"
	metav1 "k8s.io/apimachinery/pkg/apis/meta/v1"
)

const (
	daemonSetNamespace = "default"
	daemonSetName      = "debug"
	timeout            = 60 * time.Second
)

type TestEnvironment struct { // rename this with testTarget
	Namespaces []string //
	Pods       []*v1.Pod
	Containers []*Container
	Csvs       []*v1alpha1.ClusterServiceVersion
	DebugPods  map[string]*v1.Pod // map from nodename to debugPod
	Config     configuration.TestConfiguration
	variables  configuration.TestParameters
	Crds       []*apiextv1.CustomResourceDefinition
}

type Container struct {
	Data      v1.Container
	Status    v1.ContainerStatus
	Namespace string
	Podname   string
	NodeName  string
}

var (
	env    = TestEnvironment{}
	loaded = false
)

func GetContainer() *Container {
	return &Container{}
}

func BuildTestEnvironment() {
	// delete env
	env = TestEnvironment{}
	// build Pods and Containers under test
	environmentVariables, conf, pods, debugPods, crds, ns, csvs := autodiscover.DoAutoDiscover()
	env.Config = conf
	env.Crds = crds
	env.Namespaces = ns
	env.variables = environmentVariables
	for i := 0; i < len(pods); i++ {
		env.Pods = append(env.Pods, &pods[i])
		for j := 0; j < len(pods[i].Spec.Containers); j++ {
			cut := pods[i].Spec.Containers[j]
			state := pods[i].Status.ContainerStatuses[j]
			container := Container{Podname: pods[i].Name, Namespace: pods[i].Namespace,
				NodeName: pods[i].Spec.NodeName, Data: cut, Status: state}
			env.Containers = append(env.Containers, &container)
		}
	}
	env.DebugPods = make(map[string]*v1.Pod)
	for i := 0; i < len(debugPods); i++ {
		nodeName := debugPods[i].Spec.NodeName
		env.DebugPods[nodeName] = &debugPods[i]
	}

	for i := range csvs {
		env.Csvs = append(env.Csvs, &csvs[i])
	}
}

func GetTestEnvironment() TestEnvironment {
	if !loaded {
		BuildTestEnvironment()
		loaded = true
	}
	return env
}

func IsOCPCluster() bool {
	return !env.variables.NonOcpCluster
}

<<<<<<< HEAD
func WaitDebugPodReady() {
	oc := ocpclient.NewOcpClient()
	listOptions := metav1.ListOptions{}
	nodes, err := oc.Coreclient.Nodes().List(context.TODO(), listOptions)

	if err != nil {
		logrus.Fatalf("Error getting node list, err:%s", err)
	}

	nodesCount := int32(len(nodes.Items))

	getOptions := metav1.GetOptions{}
	isReady := false
	start := time.Now()
	for !isReady && time.Since(start) < timeout {
		daemonSet, err := oc.AppsClient.DaemonSets(daemonSetNamespace).Get(context.TODO(), daemonSetName, getOptions)
		if err != nil && daemonSet != nil {
			logrus.Fatal("Error getting Daemonset, please create debug daemonset")
		}
		if daemonSet.Status.DesiredNumberScheduled != nodesCount {
			logrus.Fatalf("Daemonset DesiredNumberScheduled not equal to number of nodes:%d, please instantiate debug pods on all nodes", nodesCount)
		}
		isReady = isDaemonSetReady(&daemonSet.Status)
		logrus.Debugf("Waiting for debug pods to be ready: %v", daemonSet.Status)
		time.Sleep(time.Second)
	}
	if time.Since(start) > timeout {
		logrus.Fatal("Timeout waiting for Daemonset to be ready")
	}
	if isReady {
		logrus.Info("Daemonset is ready")
	}
}

func isDaemonSetReady(status *appsv1.DaemonSetStatus) (isReady bool) {
	isReady = false
	if status.DesiredNumberScheduled == status.CurrentNumberScheduled && //nolint:gocritic
		status.DesiredNumberScheduled == status.NumberAvailable &&
		status.DesiredNumberScheduled == status.NumberReady &&
		status.NumberMisscheduled == 0 {
		isReady = true
	}
	return isReady
=======
func (c *Container) GetUID() (string, error) {
	split := strings.Split(c.Status.ContainerID, "://")
	uid := ""
	if len(split) > 0 {
		uid = split[len(split)-1]
	}
	if uid == "" {
		logrus.Debugln(fmt.Sprintf("could not find uid of %s/%s/%s\n", c.Namespace, c.Podname, c.Data.Name))
		return "", errors.New("cannot determine container UID")
	}
	logrus.Debugln(fmt.Sprintf("uid of %s/%s/%s=%s\n", c.Namespace, c.Podname, c.Data.Name, uid))
	return uid, nil
>>>>>>> aa89e5b1
}<|MERGE_RESOLUTION|>--- conflicted
+++ resolved
@@ -17,24 +17,16 @@
 package provider
 
 import (
-<<<<<<< HEAD
 	"context"
 	"time"
+
+	"errors"
+	"fmt"
+	"strings"
 
 	"github.com/operator-framework/api/pkg/operators/v1alpha1"
 	"github.com/sirupsen/logrus"
 	"github.com/test-network-function/cnf-certification-test/internal/ocpclient"
-=======
-	"errors"
-	"fmt"
-	"strings"
-
-	apiextv1 "k8s.io/apiextensions-apiserver/pkg/apis/apiextensions/v1"
-
-	"github.com/operator-framework/api/pkg/operators/v1alpha1"
-
-	"github.com/sirupsen/logrus"
->>>>>>> aa89e5b1
 	"github.com/test-network-function/cnf-certification-test/pkg/autodiscover"
 	"github.com/test-network-function/cnf-certification-test/pkg/configuration"
 	appsv1 "k8s.io/api/apps/v1"
@@ -119,7 +111,6 @@
 	return !env.variables.NonOcpCluster
 }
 
-<<<<<<< HEAD
 func WaitDebugPodReady() {
 	oc := ocpclient.NewOcpClient()
 	listOptions := metav1.ListOptions{}
@@ -163,7 +154,7 @@
 		isReady = true
 	}
 	return isReady
-=======
+}
 func (c *Container) GetUID() (string, error) {
 	split := strings.Split(c.Status.ContainerID, "://")
 	uid := ""
@@ -176,5 +167,4 @@
 	}
 	logrus.Debugln(fmt.Sprintf("uid of %s/%s/%s=%s\n", c.Namespace, c.Podname, c.Data.Name, uid))
 	return uid, nil
->>>>>>> aa89e5b1
 }