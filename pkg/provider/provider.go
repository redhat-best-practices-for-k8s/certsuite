// Copyright (C) 2020-2024 Red Hat, Inc.
//
// This program is free software; you can redistribute it and/or modify
// it under the terms of the GNU General Public License as published by
// the Free Software Foundation; either version 2 of the License, or
// (at your option) any later version.
//
// This program is distributed in the hope that it will be useful,
// but WITHOUT ANY WARRANTY; without even the implied warranty of
// MERCHANTABILITY or FITNESS FOR A PARTICULAR PURPOSE.  See the
// GNU General Public License for more details.
//
// You should have received a copy of the GNU General Public License along
// with this program; if not, write to the Free Software Foundation, Inc.,
// 51 Franklin Street, Fifth Floor, Boston, MA 02110-1301 USA.

package provider

import (
	"context"
	"regexp"
	"time"

	"fmt"
	"strings"

	"encoding/json"

	mcv1 "github.com/openshift/api/machineconfiguration/v1"
	olmv1 "github.com/operator-framework/api/pkg/operators/v1"
	olmv1Alpha "github.com/operator-framework/api/pkg/operators/v1alpha1"
	"github.com/redhat-best-practices-for-k8s/certsuite/internal/clientsholder"
	"github.com/redhat-best-practices-for-k8s/certsuite/internal/log"
	"github.com/redhat-best-practices-for-k8s/certsuite/pkg/autodiscover"
	"github.com/redhat-best-practices-for-k8s/certsuite/pkg/configuration"
	k8sPrivilegedDs "github.com/redhat-best-practices-for-k8s/privileged-daemonset"
	plibRuntime "github.com/redhat-openshift-ecosystem/openshift-preflight/certification"
	"helm.sh/helm/v3/pkg/release"
	scalingv1 "k8s.io/api/autoscaling/v1"
	corev1 "k8s.io/api/core/v1"
	networkingv1 "k8s.io/api/networking/v1"
	policyv1 "k8s.io/api/policy/v1"
	rbacv1 "k8s.io/api/rbac/v1"
	storagev1 "k8s.io/api/storage/v1"
	apiextv1 "k8s.io/apiextensions-apiserver/pkg/apis/apiextensions/v1"
	metav1 "k8s.io/apimachinery/pkg/apis/meta/v1"
	"k8s.io/apimachinery/pkg/runtime/schema"
)

// CentOS Stream CoreOS starts being used instead of rhcos from OCP 4.13 latest.
const (
	AffinityRequiredKey              = "AffinityRequired"
	containerName                    = "container-00"
	DaemonSetName                    = "certsuite-probe"
	probePodsTimeout                 = 5 * time.Minute
	CniNetworksStatusKey             = "k8s.v1.cni.cncf.io/network-status"
	skipConnectivityTestsLabel       = "redhat-best-practices-for-k8s.com/skip_connectivity_tests"
	skipMultusConnectivityTestsLabel = "redhat-best-practices-for-k8s.com/skip_multus_connectivity_tests"
	rhcosName                        = "Red Hat Enterprise Linux CoreOS"
	cscosName                        = "CentOS Stream CoreOS"
	rhelName                         = "Red Hat Enterprise Linux"
)

// Node's roles labels. Node is role R if it has **any** of the labels of each list.
// Master's role label "master" is deprecated since k8s 1.20.
var (
	WorkerLabels = []string{"node-role.kubernetes.io/worker"}
	MasterLabels = []string{"node-role.kubernetes.io/master", "node-role.kubernetes.io/control-plane"}
)

type TestEnvironment struct { // rename this with testTarget
	Namespaces     []string `json:"testNamespaces"`
	AbnormalEvents []*Event

	// Pod Groupings
	Pods            []*Pod                 `json:"testPods"`
	ProbePods       map[string]*corev1.Pod // map from nodename to probePod
	AllPods         []*Pod                 `json:"AllPods"`
	CSVToPodListMap map[string][]*Pod      `json:"CSVToPodListMap"`

	// Deployment Groupings
	Deployments []*Deployment `json:"testDeployments"`
	// StatefulSet Groupings
	StatefulSets []*StatefulSet `json:"testStatefulSets"`

	// Note: Containers is a filtered list of objects based on a block list of disallowed container names.
	Containers             []*Container `json:"testContainers"`
	Operators              []*Operator  `json:"testOperators"`
	AllOperators           []*Operator  `json:"AllOperators"`
	AllOperatorsSummary    []string     `json:"AllOperatorsSummary"`
	PersistentVolumes      []corev1.PersistentVolume
	PersistentVolumeClaims []corev1.PersistentVolumeClaim
	ClusterRoleBindings    []rbacv1.ClusterRoleBinding
	RoleBindings           []rbacv1.RoleBinding
	Roles                  []rbacv1.Role

	Config  configuration.TestConfiguration
	params  configuration.TestParameters
	Crds    []*apiextv1.CustomResourceDefinition `json:"testCrds"`
	AllCrds []*apiextv1.CustomResourceDefinition

<<<<<<< HEAD
	HorizontalScaler     []*scalingv1.HorizontalPodAutoscaler `json:"testHorizontalScaler"`
	Services             []*corev1.Service                    `json:"testServices"`
	Nodes                map[string]Node                      `json:"-"`
	K8sVersion           string                               `json:"-"`
	OpenshiftVersion     string                               `json:"-"`
	OCPStatus            string                               `json:"-"`
	HelmChartReleases    []*release.Release                   `json:"testHelmChartReleases"`
	ResourceQuotas       []corev1.ResourceQuota
	PodDisruptionBudgets []policyv1.PodDisruptionBudget
	NetworkPolicies      []networkingv1.NetworkPolicy
	AllInstallPlans      []*olmv1Alpha.InstallPlan   `json:"AllInstallPlans"`
	AllSubscriptions     []olmv1Alpha.Subscription   `json:"AllSubscriptions"`
	AllCatalogSources    []*olmv1Alpha.CatalogSource `json:"-"`
	OperatorGroups       []*olmv1.OperatorGroup      `json:"OperatorGroups"`

=======
	HorizontalScaler       []*scalingv1.HorizontalPodAutoscaler `json:"testHorizontalScaler"`
	Services               []*corev1.Service                    `json:"testServices"`
	ServiceAccounts        []*corev1.ServiceAccount             `json:"testServiceAccounts"`
	AllServiceAccounts     []*corev1.ServiceAccount             `json:"AllServiceAccounts"`
	AllServiceAccountsMap  map[string]*corev1.ServiceAccount
	Nodes                  map[string]Node    `json:"-"`
	K8sVersion             string             `json:"-"`
	OpenshiftVersion       string             `json:"-"`
	OCPStatus              string             `json:"-"`
	HelmChartReleases      []*release.Release `json:"testHelmChartReleases"`
	ResourceQuotas         []corev1.ResourceQuota
	PodDisruptionBudgets   []policyv1.PodDisruptionBudget
	NetworkPolicies        []networkingv1.NetworkPolicy
	AllInstallPlans        []*olmv1Alpha.InstallPlan   `json:"-"`
	AllCatalogSources      []*olmv1Alpha.CatalogSource `json:"-"`
>>>>>>> a0c63de9
	IstioServiceMeshFound  bool
	ValidProtocolNames     []string
	DaemonsetFailedToSpawn bool
	ScaleCrUnderTest       []ScaleObject
	StorageClassList       []storagev1.StorageClass
	ExecutedBy             string
	PartnerName            string
	CollectorAppPassword   string
	CollectorAppEndpoint   string
	SkipPreflight          bool
}

type MachineConfig struct {
	*mcv1.MachineConfig
	Config struct {
		Systemd struct {
			Units []struct {
				Contents string `json:"contents"`
				Name     string `json:"name"`
			} `json:"units"`
		} `json:"systemd"`
	} `json:"config"`
}

type CniNetworkInterface struct {
	Name       string                 `json:"name"`
	Interface  string                 `json:"interface"`
	IPs        []string               `json:"ips"`
	Default    bool                   `json:"default"`
	DNS        map[string]interface{} `json:"dns"`
	DeviceInfo deviceInfo             `json:"device-info"`
}

type ScaleObject struct {
	Scale               CrScale
	GroupResourceSchema schema.GroupResource
}

type deviceInfo struct {
	Type    string `json:"type"`
	Version string `json:"version"`
	PCI     pci    `json:"pci"`
}

type pci struct {
	PciAddress string `json:"pci-address"`
}
type PreflightTest struct {
	Name        string
	Description string
	Remediation string
	Error       error
}

type PreflightResultsDB struct {
	Passed []PreflightTest
	Failed []PreflightTest
	Errors []PreflightTest
}

var (
	env    = TestEnvironment{}
	loaded = false
)

func deployDaemonSet(namespace string) error {
	k8sPrivilegedDs.SetDaemonSetClient(clientsholder.GetClientsHolder().K8sClient)

	dsImage := env.params.CertSuiteProbeImage
	if k8sPrivilegedDs.IsDaemonSetReady(DaemonSetName, namespace, dsImage) {
		return nil
	}

	matchLabels := make(map[string]string)
	matchLabels["name"] = DaemonSetName
	matchLabels["redhat-best-practices-for-k8s.com/app"] = DaemonSetName
	_, err := k8sPrivilegedDs.CreateDaemonSet(DaemonSetName, namespace, containerName, dsImage, matchLabels, probePodsTimeout,
		configuration.GetTestParameters().DaemonsetCPUReq,
		configuration.GetTestParameters().DaemonsetCPULim,
		configuration.GetTestParameters().DaemonsetMemReq,
		configuration.GetTestParameters().DaemonsetMemLim,
	)
	if err != nil {
		return fmt.Errorf("could not deploy certsuite daemonset, err=%v", err)
	}
	err = k8sPrivilegedDs.WaitDaemonsetReady(namespace, DaemonSetName, probePodsTimeout)
	if err != nil {
		return fmt.Errorf("timed out waiting for certsuite daemonset, err=%v", err)
	}

	return nil
}

func buildTestEnvironment() { //nolint:funlen
	start := time.Now()
	env = TestEnvironment{}

	env.params = *configuration.GetTestParameters()
	config, err := configuration.LoadConfiguration(env.params.ConfigFile)
	if err != nil {
		log.Fatal("Cannot load configuration file: %v", err)
	}
	log.Debug("CERTSUITE configuration: %+v", config)

	// Wait for the probe pods to be ready before the autodiscovery starts.
	if err := deployDaemonSet(config.ProbeDaemonSetNamespace); err != nil {
		log.Error("The TNF daemonset could not be deployed, err: %v", err)
		// Because of this failure, we are only able to run a certain amount of tests that do not rely
		// on the existence of the daemonset probe pods.
		env.DaemonsetFailedToSpawn = true
	}

	data := autodiscover.DoAutoDiscover(&config)
	// OpenshiftVersion needs to be set asap, as other helper functions will use it here.
	env.OpenshiftVersion = data.OpenshiftVersion
	env.Config = config
	env.Crds = data.Crds
	env.AllInstallPlans = data.AllInstallPlans
	env.OperatorGroups, err = GetAllOperatorGroups()
	if err != nil {
		log.Fatal("Cannot get OperatorGroups: %v", err)
	}
	env.AllSubscriptions = data.AllSubscriptions
	env.AllCatalogSources = data.AllCatalogSources
	env.AllOperators = createOperators(data.AllCsvs, data.AllSubscriptions, data.AllInstallPlans, data.AllCatalogSources, false, false)
	env.AllOperatorsSummary = getSummaryAllOperators(env.AllOperators)
	env.AllCrds = data.AllCrds
	env.Namespaces = data.Namespaces
	env.Nodes = createNodes(data.Nodes.Items)
	env.IstioServiceMeshFound = data.IstioServiceMeshFound
	env.ValidProtocolNames = append(env.ValidProtocolNames, data.ValidProtocolNames...)
	for i := range data.AbnormalEvents {
		aEvent := NewEvent(&data.AbnormalEvents[i])
		env.AbnormalEvents = append(env.AbnormalEvents, &aEvent)
	}
	// Service accounts
	env.ServiceAccounts = data.ServiceAccounts
	env.AllServiceAccounts = data.AllServiceAccounts
	env.AllServiceAccountsMap = make(map[string]*corev1.ServiceAccount)
	for i := 0; i < len(data.AllServiceAccounts); i++ {
		mapIndex := data.AllServiceAccounts[i].ObjectMeta.Namespace + data.AllServiceAccounts[i].ObjectMeta.Name
		env.AllServiceAccountsMap[mapIndex] = data.AllServiceAccounts[i]
	}
	// Pods
	pods := data.Pods
	for i := 0; i < len(pods); i++ {
		aNewPod := NewPod(&pods[i])
		aNewPod.AllServiceAccountsMap = &env.AllServiceAccountsMap
		env.Pods = append(env.Pods, &aNewPod)
		// Note: 'getPodContainers' is returning a filtered list of Container objects.
		env.Containers = append(env.Containers, getPodContainers(&pods[i], true)...)
	}
	pods = data.AllPods
	for i := 0; i < len(pods); i++ {
		aNewPod := NewPod(&pods[i])
		aNewPod.AllServiceAccountsMap = &env.AllServiceAccountsMap
		env.AllPods = append(env.AllPods, &aNewPod)
	}
	env.ProbePods = make(map[string]*corev1.Pod)
	for i := 0; i < len(data.ProbePods); i++ {
		nodeName := data.ProbePods[i].Spec.NodeName
		env.ProbePods[nodeName] = &data.ProbePods[i]
	}

	env.CSVToPodListMap = make(map[string][]*Pod)
	for k, podList := range data.CSVToPodListMap {
		var pods []*Pod
		for i := 0; i < len(podList); i++ {
			aNewPod := NewPod(podList[i])
			aNewPod.AllServiceAccountsMap = &env.AllServiceAccountsMap
			pods = append(pods, &aNewPod)
		}
		env.CSVToPodListMap[k] = pods
	}

	env.OCPStatus = data.OCPStatus
	env.K8sVersion = data.K8sVersion
	env.ResourceQuotas = data.ResourceQuotaItems
	env.PodDisruptionBudgets = data.PodDisruptionBudgets
	env.PersistentVolumes = data.PersistentVolumes
	env.PersistentVolumeClaims = data.PersistentVolumeClaims
	env.ClusterRoleBindings = data.ClusterRoleBindings
	env.RoleBindings = data.RoleBindings
	env.Roles = data.Roles
	env.Services = data.Services
	env.NetworkPolicies = data.NetworkPolicies
	for _, nsHelmChartReleases := range data.HelmChartReleases {
		for _, helmChartRelease := range nsHelmChartReleases {
			if !isSkipHelmChart(helmChartRelease.Name, config.SkipHelmChartList) {
				env.HelmChartReleases = append(env.HelmChartReleases, helmChartRelease)
			}
		}
	}
	for i := range data.Deployments {
		aNewDeployment := &Deployment{
			&data.Deployments[i],
		}
		env.Deployments = append(env.Deployments, aNewDeployment)
	}
	for i := range data.StatefulSet {
		aNewStatefulSet := &StatefulSet{
			&data.StatefulSet[i],
		}
		env.StatefulSets = append(env.StatefulSets, aNewStatefulSet)
	}

	env.ScaleCrUnderTest = updateCrUnderTest(data.ScaleCrUnderTest)
	env.HorizontalScaler = data.Hpas
	env.StorageClassList = data.StorageClasses

	env.ExecutedBy = data.ExecutedBy
	env.PartnerName = data.PartnerName
	env.CollectorAppPassword = data.CollectorAppPassword
	env.CollectorAppEndpoint = data.CollectorAppEndpoint

	operators := createOperators(data.Csvs, data.AllSubscriptions,
		data.AllInstallPlans, data.AllCatalogSources, false, true)
	env.Operators = operators
	log.Info("Operators found: %d", len(env.Operators))
	for _, pod := range env.Pods {
		isCreatedByDeploymentConfig, err := pod.CreatedByDeploymentConfig()
		if err != nil {
			log.Warn("Pod %q failed to get parent resource: %v", pod, err)
			continue
		}

		if isCreatedByDeploymentConfig {
			log.Warn("Pod %q has been deployed using a DeploymentConfig, please use Deployment or StatefulSet instead.", pod.String())
		}
	}
	log.Info("Completed the test environment build process in %.2f seconds", time.Since(start).Seconds())
}

func updateCrUnderTest(scaleCrUnderTest []autodiscover.ScaleObject) []ScaleObject {
	var scaleCrUndeTestTemp []ScaleObject
	for i := range scaleCrUnderTest {
		aNewScaleCrUnderTest := ScaleObject{Scale: CrScale{scaleCrUnderTest[i].Scale},
			GroupResourceSchema: scaleCrUnderTest[i].GroupResourceSchema}
		scaleCrUndeTestTemp = append(scaleCrUndeTestTemp, aNewScaleCrUnderTest)
	}
	return scaleCrUndeTestTemp
}

func getPodContainers(aPod *corev1.Pod, useIgnoreList bool) (containerList []*Container) {
	for j := 0; j < len(aPod.Spec.Containers); j++ {
		cut := &(aPod.Spec.Containers[j])

		var cutStatus corev1.ContainerStatus
		// get Status for current container
		for index := range aPod.Status.ContainerStatuses {
			if aPod.Status.ContainerStatuses[index].Name == cut.Name {
				cutStatus = aPod.Status.ContainerStatuses[index]
				break
			}
		}
		aRuntime, uid := GetRuntimeUID(&cutStatus)
		container := Container{Podname: aPod.Name, Namespace: aPod.Namespace,
			NodeName: aPod.Spec.NodeName, Container: cut, Status: cutStatus, Runtime: aRuntime, UID: uid,
			ContainerImageIdentifier: buildContainerImageSource(aPod.Spec.Containers[j].Image, cutStatus.ImageID)}

		// Warn if readiness probe did not succeeded yet.
		if !cutStatus.Ready {
			log.Warn("Container %q is not ready yet.", &container)
		}

		// Warn if container state is not running.
		if state := &cutStatus.State; state.Running == nil {
			reason := ""
			switch {
			case state.Waiting != nil:
				reason = "waiting - " + state.Waiting.Reason
			case state.Terminated != nil:
				reason = "terminated - " + state.Terminated.Reason
			default:
				// When no state was explicitly set, it's assumed to be in "waiting state".
				reason = "waiting state reason unknown"
			}

			log.Warn("Container %q is not running (reason: %s, restarts %d): some test cases might fail.",
				&container, reason, cutStatus.RestartCount)
		}

		// Build slices of containers based on whether or not we are "ignoring" them or not.
		if useIgnoreList && container.HasIgnoredContainerName() {
			continue
		}
		containerList = append(containerList, &container)
	}
	return containerList
}

func isSkipHelmChart(helmName string, skipHelmChartList []configuration.SkipHelmChartList) bool {
	if len(skipHelmChartList) == 0 {
		return false
	}
	for _, helm := range skipHelmChartList {
		if helmName == helm.Name {
			log.Info("Helm chart with name %s was skipped", helmName)
			return true
		}
	}
	return false
}

func GetTestEnvironment() TestEnvironment {
	if !loaded {
		buildTestEnvironment()
		loaded = true
	}
	return env
}

func IsOCPCluster() bool {
	return env.OpenshiftVersion != autodiscover.NonOpenshiftClusterVersion
}

func buildContainerImageSource(urlImage, urlImageID string) (source ContainerImageIdentifier) {
	const regexImageWithTag = `^([^/]*)/*([^@]*):(.*)`
	const regexImageDigest = `^([^/]*)/(.*)@(.*:.*)`

	// get image repository, Name and tag if present
	re := regexp.MustCompile(regexImageWithTag)
	match := re.FindStringSubmatch(urlImage)

	if match != nil {
		if match[2] != "" {
			source.Registry = match[1]
			source.Repository = match[2]
			source.Tag = match[3]
		} else {
			source.Repository = match[1]
			source.Tag = match[3]
		}
	}

	// get image Digest based on imageID only
	re = regexp.MustCompile(regexImageDigest)
	match = re.FindStringSubmatch(urlImageID)

	if match != nil {
		source.Digest = match[3]
	}

	log.Debug("Parsed image, repo: %s, name:%s, tag: %s, digest: %s",
		source.Registry,
		source.Repository,
		source.Tag,
		source.Digest)

	return source
}

func GetRuntimeUID(cs *corev1.ContainerStatus) (runtime, uid string) {
	split := strings.Split(cs.ContainerID, "://")
	if len(split) > 0 {
		uid = split[len(split)-1]
		runtime = split[0]
	}
	return runtime, uid
}

// GetPodIPsPerNet gets the IPs of a pod.
// CNI annotation "k8s.v1.cni.cncf.io/networks-status".
// Returns (ips, error).
func GetPodIPsPerNet(annotation string) (ips map[string]CniNetworkInterface, err error) {
	// This is a map indexed with the network name (network attachment) and
	// listing all the IPs created in this subnet and belonging to the pod namespace
	// The list of ips pr net is parsed from the content of the "k8s.v1.cni.cncf.io/networks-status" annotation.
	ips = make(map[string]CniNetworkInterface)

	var cniInfo []CniNetworkInterface
	err = json.Unmarshal([]byte(annotation), &cniInfo)
	if err != nil {
		return nil, fmt.Errorf("could not unmarshal network-status annotation, err: %v", err)
	}
	// If this is the default interface, skip it as it is tested separately
	// Otherwise add all non default interfaces
	for _, cniInterface := range cniInfo {
		if !cniInterface.Default {
			ips[cniInterface.Name] = cniInterface
		}
	}
	return ips, nil
}

func GetPciPerPod(annotation string) (pciAddr []string, err error) {
	var cniInfo []CniNetworkInterface
	err = json.Unmarshal([]byte(annotation), &cniInfo)
	if err != nil {
		return nil, fmt.Errorf("could not unmarshal network-status annotation, err: %v", err)
	}
	for _, cniInterface := range cniInfo {
		if cniInterface.DeviceInfo.PCI.PciAddress != "" {
			pciAddr = append(pciAddr, cniInterface.DeviceInfo.PCI.PciAddress)
		}
	}
	return pciAddr, nil
}

func (env *TestEnvironment) SetNeedsRefresh() {
	loaded = false
}

func (env *TestEnvironment) IsIntrusive() bool {
	return !env.params.NonIntrusiveOnly
}

func (env *TestEnvironment) IsPreflightInsecureAllowed() bool {
	return env.params.AllowPreflightInsecure
}

func (env *TestEnvironment) GetDockerConfigFile() string {
	return env.params.PfltDockerconfig
}

func (env *TestEnvironment) GetOfflineDBPath() string {
	return env.params.OfflineDB
}

func (env *TestEnvironment) GetWorkerCount() int {
	workerCount := 0
	for _, e := range env.Nodes {
		if e.IsWorkerNode() {
			workerCount++
		}
	}
	return workerCount
}

func (env *TestEnvironment) GetMasterCount() int {
	masterCount := 0
	for _, e := range env.Nodes {
		if e.IsControlPlaneNode() {
			masterCount++
		}
	}
	return masterCount
}

func (env *TestEnvironment) IsSNO() bool {
	return len(env.Nodes) == 1
}

func getMachineConfig(mcName string, machineConfigs map[string]MachineConfig) (MachineConfig, error) {
	client := clientsholder.GetClientsHolder()

	// Check whether we had already downloaded and parsed that machineConfig resource.
	if mc, exists := machineConfigs[mcName]; exists {
		return mc, nil
	}

	nodeMc, err := client.MachineCfg.MachineconfigurationV1().MachineConfigs().Get(context.TODO(), mcName, metav1.GetOptions{})
	if err != nil {
		return MachineConfig{}, err
	}

	mc := MachineConfig{
		MachineConfig: nodeMc,
	}

	err = json.Unmarshal(nodeMc.Spec.Config.Raw, &mc.Config)
	if err != nil {
		return MachineConfig{}, fmt.Errorf("failed to unmarshal mc's Config field, err: %v", err)
	}

	return mc, nil
}

func createNodes(nodes []corev1.Node) map[string]Node {
	wrapperNodes := map[string]Node{}

	// machineConfigs is a helper map to avoid download & process the same mc twice.
	machineConfigs := map[string]MachineConfig{}
	for i := range nodes {
		node := &nodes[i]

		if !IsOCPCluster() {
			// Avoid getting Mc info for non ocp clusters.
			wrapperNodes[node.Name] = Node{Data: node}
			log.Warn("Non-OCP cluster detected. MachineConfig retrieval for node %q skipped.", node.Name)
			continue
		}

		// Get Node's machineConfig name
		mcName, exists := node.Annotations["machineconfiguration.openshift.io/currentConfig"]
		if !exists {
			log.Error("Failed to get machineConfig name for node %q", node.Name)
			continue
		}
		log.Info("Node %q - mc name %q", node.Name, mcName)
		mc, err := getMachineConfig(mcName, machineConfigs)
		if err != nil {
			log.Error("Failed to get machineConfig %q, err: %v", mcName, err)
			continue
		}

		wrapperNodes[node.Name] = Node{
			Data: node,
			Mc:   mc,
		}
	}

	return wrapperNodes
}
func (env *TestEnvironment) GetBaremetalNodes() []Node {
	var baremetalNodes []Node
	for _, node := range env.Nodes {
		if strings.HasPrefix(node.Data.Spec.ProviderID, "baremetalhost://") {
			baremetalNodes = append(baremetalNodes, node)
		}
	}
	return baremetalNodes
}

func GetPreflightResultsDB(results *plibRuntime.Results) PreflightResultsDB {
	resultsDB := PreflightResultsDB{}
	for _, res := range results.Passed {
		test := PreflightTest{Name: res.Name(), Description: res.Metadata().Description, Remediation: res.Help().Suggestion}
		resultsDB.Passed = append(resultsDB.Passed, test)
	}
	for _, res := range results.Failed {
		test := PreflightTest{Name: res.Name(), Description: res.Metadata().Description, Remediation: res.Help().Suggestion}
		resultsDB.Failed = append(resultsDB.Failed, test)
	}
	for _, res := range results.Errors {
		test := PreflightTest{Name: res.Name(), Description: res.Metadata().Description, Remediation: res.Help().Suggestion, Error: res.Error()}
		resultsDB.Errors = append(resultsDB.Errors, test)
	}

	return resultsDB
}<|MERGE_RESOLUTION|>--- conflicted
+++ resolved
@@ -99,23 +99,6 @@
 	Crds    []*apiextv1.CustomResourceDefinition `json:"testCrds"`
 	AllCrds []*apiextv1.CustomResourceDefinition
 
-<<<<<<< HEAD
-	HorizontalScaler     []*scalingv1.HorizontalPodAutoscaler `json:"testHorizontalScaler"`
-	Services             []*corev1.Service                    `json:"testServices"`
-	Nodes                map[string]Node                      `json:"-"`
-	K8sVersion           string                               `json:"-"`
-	OpenshiftVersion     string                               `json:"-"`
-	OCPStatus            string                               `json:"-"`
-	HelmChartReleases    []*release.Release                   `json:"testHelmChartReleases"`
-	ResourceQuotas       []corev1.ResourceQuota
-	PodDisruptionBudgets []policyv1.PodDisruptionBudget
-	NetworkPolicies      []networkingv1.NetworkPolicy
-	AllInstallPlans      []*olmv1Alpha.InstallPlan   `json:"AllInstallPlans"`
-	AllSubscriptions     []olmv1Alpha.Subscription   `json:"AllSubscriptions"`
-	AllCatalogSources    []*olmv1Alpha.CatalogSource `json:"-"`
-	OperatorGroups       []*olmv1.OperatorGroup      `json:"OperatorGroups"`
-
-=======
 	HorizontalScaler       []*scalingv1.HorizontalPodAutoscaler `json:"testHorizontalScaler"`
 	Services               []*corev1.Service                    `json:"testServices"`
 	ServiceAccounts        []*corev1.ServiceAccount             `json:"testServiceAccounts"`
@@ -129,9 +112,10 @@
 	ResourceQuotas         []corev1.ResourceQuota
 	PodDisruptionBudgets   []policyv1.PodDisruptionBudget
 	NetworkPolicies        []networkingv1.NetworkPolicy
-	AllInstallPlans        []*olmv1Alpha.InstallPlan   `json:"-"`
+	AllInstallPlans        []*olmv1Alpha.InstallPlan   `json:"AllInstallPlans"`
+	AllSubscriptions       []olmv1Alpha.Subscription   `json:"AllSubscriptions"`
 	AllCatalogSources      []*olmv1Alpha.CatalogSource `json:"-"`
->>>>>>> a0c63de9
+	OperatorGroups         []*olmv1.OperatorGroup      `json:"OperatorGroups"`
 	IstioServiceMeshFound  bool
 	ValidProtocolNames     []string
 	DaemonsetFailedToSpawn bool
