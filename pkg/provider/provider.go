--- conflicted
+++ resolved
@@ -101,11 +101,11 @@
 }
 
 type TestEnvironment struct { // rename this with testTarget
-<<<<<<< HEAD
 	Namespaces           []string               `json:"testNamespaces"`
 	Pods                 []*Pod                 `json:"testPods"`
 	Containers           []*Container           `json:"testContainers"`
 	Operators            []Operator             `json:"testOperators"`
+	PersistentVolumes    []corev1.PersistentVolume
 	DebugPods            map[string]*corev1.Pod // map from nodename to debugPod
 	Config               configuration.TestConfiguration
 	variables            configuration.TestParameters
@@ -121,27 +121,6 @@
 	ResourceQuotas       []corev1.ResourceQuota
 	PodDisruptionBudgets []policyv1.PodDisruptionBudget
 	IstioServiceMesh     bool
-=======
-	Namespaces        []string     `json:"testNamespaces"`
-	Pods              []*Pod       `json:"testPods"`
-	Containers        []*Container `json:"testContainers"`
-	Operators         []Operator   `json:"testOperators"`
-	PersistentVolumes []corev1.PersistentVolume
-	DebugPods         map[string]*corev1.Pod // map from nodename to debugPod
-	Config            configuration.TestConfiguration
-	variables         configuration.TestParameters
-	Crds              []*apiextv1.CustomResourceDefinition          `json:"testCrds"`
-	Deployments       []*appsv1.Deployment                          `json:"testDeployments"`
-	StatetfulSets     []*appsv1.StatefulSet                         `json:"testStatetfulSets"`
-	HorizontalScaler  map[string]*scalingv1.HorizontalPodAutoscaler `json:"testHorizontalScaler"`
-	Nodes             map[string]Node                               `json:"-"`
-	K8sVersion        string                                        `json:"-"`
-	OpenshiftVersion  string                                        `json:"-"`
-	OCPStatus         string                                        `json:"-"`
-	HelmChartReleases []*release.Release                            `json:"testHelmChartReleases"`
-	ResourceQuotas    []corev1.ResourceQuota
-	IstioServiceMesh  bool
->>>>>>> 1842302a
 }
 
 type CsvInstallPlan struct {
@@ -323,11 +302,8 @@
 	env.OCPStatus = data.OCPStatus
 	env.K8sVersion = data.K8sVersion
 	env.ResourceQuotas = data.ResourceQuotaItems
-<<<<<<< HEAD
 	env.PodDisruptionBudgets = data.PodDisruptionBudgets
-=======
 	env.PersistentVolumes = data.PersistentVolumes
->>>>>>> 1842302a
 	for _, nsHelmChartReleases := range data.HelmChartReleases {
 		for _, helmChartRelease := range nsHelmChartReleases {
 			if !isSkipHelmChart(helmChartRelease.Name, data.TestData.SkipHelmChartList) {
