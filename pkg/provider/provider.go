// Copyright (C) 2020-2023 Red Hat, Inc.
//
// This program is free software; you can redistribute it and/or modify
// it under the terms of the GNU General Public License as published by
// the Free Software Foundation; either version 2 of the License, or
// (at your option) any later version.
//
// This program is distributed in the hope that it will be useful,
// but WITHOUT ANY WARRANTY; without even the implied warranty of
// MERCHANTABILITY or FITNESS FOR A PARTICULAR PURPOSE.  See the
// GNU General Public License for more details.
//
// You should have received a copy of the GNU General Public License along
// with this program; if not, write to the Free Software Foundation, Inc.,
// 51 Franklin Street, Fifth Floor, Boston, MA 02110-1301 USA.

package provider

import (
	"context"
	"os"
	"time"

	"errors"
	"fmt"
	"strings"

	"encoding/json"

	mcv1 "github.com/openshift/machine-config-operator/pkg/apis/machineconfiguration.openshift.io/v1"
	olmv1Alpha "github.com/operator-framework/api/pkg/operators/v1alpha1"
	"github.com/sirupsen/logrus"
	"github.com/test-network-function/cnf-certification-test/internal/clientsholder"
	"github.com/test-network-function/cnf-certification-test/pkg/autodiscover"
	"github.com/test-network-function/cnf-certification-test/pkg/configuration"
	k8sPriviledgedDs "github.com/test-network-function/privileged-daemonset"
	"helm.sh/helm/v3/pkg/release"
	scalingv1 "k8s.io/api/autoscaling/v1"
	corev1 "k8s.io/api/core/v1"
	networkingv1 "k8s.io/api/networking/v1"
	policyv1 "k8s.io/api/policy/v1"
	storagev1 "k8s.io/api/storage/v1"
	apiextv1 "k8s.io/apiextensions-apiserver/pkg/apis/apiextensions/v1"
	metav1 "k8s.io/apimachinery/pkg/apis/meta/v1"
	"k8s.io/apimachinery/pkg/runtime/schema"
)

const (
	AffinityRequiredKey              = "AffinityRequired"
	containerName                    = "container-00"
	DaemonSetNamespace               = "default"
	DaemonSetName                    = "tnf-debug"
	debugPodsTimeout                 = 5 * time.Minute
	CniNetworksStatusKey             = "k8s.v1.cni.cncf.io/networks-status"
	skipConnectivityTestsLabel       = "test-network-function.com/skip_connectivity_tests"
	skipMultusConnectivityTestsLabel = "test-network-function.com/skip_multus_connectivity_tests"
	rhcosName                        = "Red Hat Enterprise Linux CoreOS"
	rhelName                         = "Red Hat Enterprise Linux"
	tnfPartnerRepoDef                = "quay.io/testnetworkfunction"
	supportImageDef                  = "debug-partner:latest"
)

// Node's roles labels. Node is role R if it has **any** of the labels of each list.
// Master's role label "master" is deprecated since k8s 1.20.
var (
	WorkerLabels      = []string{"node-role.kubernetes.io/worker"}
	MasterLabels      = []string{"node-role.kubernetes.io/master", "node-role.kubernetes.io/control-plane"}
	rhcosRelativePath = "%s/platform/operatingsystem/files/rhcos_version_map"
)

type TestEnvironment struct { // rename this with testTarget
	Namespaces     []string `json:"testNamespaces"`
	AbnormalEvents []*Event

	// Pod Groupings
	Pods      []*Pod                 `json:"testPods"`
	DebugPods map[string]*corev1.Pod // map from nodename to debugPod
	AllPods   []*Pod                 `json:"AllPods"`

	// Deployment Groupings
	Deployments []*Deployment `json:"testDeployments"`
	// StatefulSet Groupings
	StatefulSets []*StatefulSet `json:"testStatefulSets"`

	// Note: Containers is a filtered list of objects based on a block list of disallowed container names.
	Containers             []*Container `json:"testContainers"`
	Operators              []*Operator  `json:"testOperators"`
	AllOperators           []*Operator  `json:"AllOperators"`
	AllOperatorsSummary    []string     `json:"AllOperatorsSummary"`
	PersistentVolumes      []corev1.PersistentVolume
	PersistentVolumeClaims []corev1.PersistentVolumeClaim

	Config    configuration.TestConfiguration
	variables configuration.TestParameters
	Crds      []*apiextv1.CustomResourceDefinition `json:"testCrds"`

	HorizontalScaler       []*scalingv1.HorizontalPodAutoscaler `json:"testHorizontalScaler"`
	Services               []*corev1.Service                    `json:"testServices"`
	Nodes                  map[string]Node                      `json:"-"`
	K8sVersion             string                               `json:"-"`
	OpenshiftVersion       string                               `json:"-"`
	OCPStatus              string                               `json:"-"`
	HelmChartReleases      []*release.Release                   `json:"testHelmChartReleases"`
	ResourceQuotas         []corev1.ResourceQuota
	PodDisruptionBudgets   []policyv1.PodDisruptionBudget
	NetworkPolicies        []networkingv1.NetworkPolicy
	AllInstallPlans        []*olmv1Alpha.InstallPlan   `json:"-"`
	AllCatalogSources      []*olmv1Alpha.CatalogSource `json:"-"`
	IstioServiceMeshFound  bool
	ValidProtocolNames     []string
	DaemonsetFailedToSpawn bool
<<<<<<< HEAD
=======
	ScaleCrUndetTest       []Scaleobject
>>>>>>> a294f66d
	StorageClassList       []storagev1.StorageClass
}

type MachineConfig struct {
	*mcv1.MachineConfig
	Config struct {
		Systemd struct {
			Units []struct {
				Contents string `json:"contents"`
				Name     string `json:"name"`
			} `json:"units"`
		} `json:"systemd"`
	} `json:"config"`
}

type cniNetworkInterface struct {
	Name       string                 `json:"name"`
	Interface  string                 `json:"interface"`
	IPs        []string               `json:"ips"`
	Default    bool                   `json:"default"`
	DNS        map[string]interface{} `json:"dns"`
	DeviceInfo deviceInfo             `json:"device-info"`
}

type Scaleobject struct {
	Scale               CrScale
	GroupResourceSchema schema.GroupResource
}

type deviceInfo struct {
	Type    string `json:"type"`
	Version string `json:"version"`
	PCI     pci    `json:"pci"`
}

type pci struct {
	PciAddress string `json:"pci-address"`
}

var (
	env    = TestEnvironment{}
	loaded = false
)

// Build image with version based on environment variables if provided, else use a default value
func buildImageWithVersion() string {
	tnfPartnerRepo := os.Getenv("TNF_PARTNER_REPO")
	if tnfPartnerRepo == "" {
		tnfPartnerRepo = tnfPartnerRepoDef
	}
	supportImage := os.Getenv("SUPPORT_IMAGE")
	if supportImage == "" {
		supportImage = supportImageDef
	}

	return tnfPartnerRepo + "/" + supportImage
}

func deployDaemonSet() error {
	k8sPriviledgedDs.SetDaemonSetClient(clientsholder.GetClientsHolder().K8sClient)
	dsImage := buildImageWithVersion()

	if k8sPriviledgedDs.IsDaemonSetReady(DaemonSetName, DaemonSetNamespace, dsImage) {
		return nil
	}

	matchLabels := make(map[string]string)
	matchLabels["name"] = DaemonSetName
	matchLabels["test-network-function.com/app"] = DaemonSetName
	_, err := k8sPriviledgedDs.CreateDaemonSet(DaemonSetName, DaemonSetNamespace, containerName, dsImage, matchLabels, debugPodsTimeout)
	if err != nil {
		return fmt.Errorf("could not deploy tnf daemonset, err=%v", err)
	}
	err = k8sPriviledgedDs.WaitDaemonsetReady(DaemonSetNamespace, DaemonSetName, debugPodsTimeout)
	if err != nil {
		return fmt.Errorf("timed out waiting for tnf daemonset, err=%v", err)
	}

	return nil
}

func buildTestEnvironment() { //nolint:funlen
	start := time.Now()
	env = TestEnvironment{}

	// Wait for the debug pods to be ready before the autodiscovery starts.
	if err := deployDaemonSet(); err != nil {
		logrus.Errorf("The TNF daemonset could not be deployed, err=%v", err)
		// Because of this failure, we are only able to run a certain amount of tests that do not rely
		// on the existence of the daemonset debug pods.
		env.DaemonsetFailedToSpawn = true
	}

	data := autodiscover.DoAutoDiscover()
	// OpenshiftVersion needs to be set asap, as other helper functions will use it here.
	env.OpenshiftVersion = data.OpenshiftVersion
	env.Config = data.TestData
	env.Crds = data.Crds
	env.AllInstallPlans = data.AllInstallPlans
	env.AllCatalogSources = data.AllCatalogSources
	env.AllOperators = createOperators(data.AllCsvs, data.AllSubscriptions, data.AllInstallPlans, data.AllCatalogSources, false, false)
	env.AllOperatorsSummary = getSummaryAllOperators(env.AllOperators)
	env.Namespaces = data.Namespaces

	env.variables = data.Env
	env.Nodes = createNodes(data.Nodes.Items)
	env.IstioServiceMeshFound = data.IstioServiceMeshFound
	env.ValidProtocolNames = append(env.ValidProtocolNames, data.ValidProtocolNames...)
	for i := range data.AbnormalEvents {
		aEvent := NewEvent(&data.AbnormalEvents[i])
		env.AbnormalEvents = append(env.AbnormalEvents, &aEvent)
	}
	pods := data.Pods
	for i := 0; i < len(pods); i++ {
		aNewPod := NewPod(&pods[i])
		env.Pods = append(env.Pods, &aNewPod)
		// Note: 'getPodContainers' is returning a filtered list of Container objects.
		env.Containers = append(env.Containers, getPodContainers(&pods[i], true)...)
	}
	pods = data.AllPods
	for i := 0; i < len(pods); i++ {
		aNewPod := NewPod(&pods[i])
		env.AllPods = append(env.AllPods, &aNewPod)
	}
	env.DebugPods = make(map[string]*corev1.Pod)
	for i := 0; i < len(data.DebugPods); i++ {
		nodeName := data.DebugPods[i].Spec.NodeName
		env.DebugPods[nodeName] = &data.DebugPods[i]
	}

	env.OCPStatus = data.OCPStatus
	env.K8sVersion = data.K8sVersion
	env.ResourceQuotas = data.ResourceQuotaItems
	env.PodDisruptionBudgets = data.PodDisruptionBudgets
	env.PersistentVolumes = data.PersistentVolumes
	env.PersistentVolumeClaims = data.PersistentVolumeClaims
	env.Services = data.Services
	env.NetworkPolicies = data.NetworkPolicies
	for _, nsHelmChartReleases := range data.HelmChartReleases {
		for _, helmChartRelease := range nsHelmChartReleases {
			if !isSkipHelmChart(helmChartRelease.Name, data.TestData.SkipHelmChartList) {
				env.HelmChartReleases = append(env.HelmChartReleases, helmChartRelease)
			}
		}
	}
	for i := range data.Deployments {
		aNewDeployment := &Deployment{
			&data.Deployments[i],
		}
		env.Deployments = append(env.Deployments, aNewDeployment)
	}
	for i := range data.StatefulSet {
		aNewStatefulSet := &StatefulSet{
			&data.StatefulSet[i],
		}
		env.StatefulSets = append(env.StatefulSets, aNewStatefulSet)
	}

	env.ScaleCrUndetTest = updateCrUnderTest(data.ScaleCrUndetTest)
	env.HorizontalScaler = data.Hpas
	env.StorageClassList = data.StorageClasses

	operators := createOperators(data.Csvs, data.Subscriptions, data.AllInstallPlans, data.AllCatalogSources, false, true)
	env.Operators = operators
	logrus.Infof("Operators found: %d", len(env.Operators))
	for _, pod := range env.Pods {
		isCreatedByDeploymentConfig, err := pod.CreatedByDeploymentConfig()
		if err != nil {
			logrus.Warnf("Pod %s: failed to get parent resource: %v", pod.String(), err)
			continue
		}

		if isCreatedByDeploymentConfig {
			logrus.Warnf("Pod %s has been deployed using a DeploymentConfig, please use Deployment or StatefulSet instead.", pod.String())
		}
	}
	logrus.Infof("Completed the test environment build process in %.2f seconds", time.Since(start).Seconds())
}

func updateCrUnderTest(scaleCrUndetTest []autodiscover.Scaleobject) []Scaleobject {
	var scaleCrUndetTesttTemp []Scaleobject
	for i := range scaleCrUndetTest {
		aNewScaleCrUndetTest := Scaleobject{Scale: CrScale{scaleCrUndetTest[i].Scale},
			GroupResourceSchema: scaleCrUndetTest[i].GroupResourceSchema}
		scaleCrUndetTesttTemp = append(scaleCrUndetTesttTemp, aNewScaleCrUndetTest)
	}
	return scaleCrUndetTesttTemp
}

func getPodContainers(aPod *corev1.Pod, useIgnoreList bool) (containerList []*Container) {
	for j := 0; j < len(aPod.Spec.Containers); j++ {
		cut := &(aPod.Spec.Containers[j])
		var status corev1.ContainerStatus
		if len(aPod.Status.ContainerStatuses) > 0 {
			status = aPod.Status.ContainerStatuses[j]
		} else {
			logrus.Errorf("%s is not ready, skipping status collection", aPod.String())
		}
		aRuntime, uid := GetRuntimeUID(&status)
		container := Container{Podname: aPod.Name, Namespace: aPod.Namespace,
			NodeName: aPod.Spec.NodeName, Container: cut, Status: status, Runtime: aRuntime, UID: uid,
			ContainerImageIdentifier: buildContainerImageSource(aPod.Spec.Containers[j].Image)}

		// Warn if readiness probe did not succeeded yet.
		if !status.Ready {
			logrus.Warnf("%s is not ready yet.", &container)
		}

		// Warn if container state is not running.
		if state := &status.State; state.Running == nil {
			reason := ""
			switch {
			case state.Waiting != nil:
				reason = "waiting - " + state.Waiting.Reason
			case state.Terminated != nil:
				reason = "terminated - " + state.Terminated.Reason
			default:
				// When no state was explicitly set, it's assumed to be in "waiting state".
				reason = "waiting state reason unknown"
			}

			logrus.Warnf("%s is not running (reason: %s, restarts %d): some test cases might fail.",
				&container, reason, status.RestartCount)
		}

		// Build slices of containers based on whether or not we are "ignoring" them or not.
		if useIgnoreList && container.HasIgnoredContainerName() {
			continue
		} else {
			containerList = append(containerList, &container)
		}
	}
	return containerList
}

func isSkipHelmChart(helmName string, skipHelmChartList []configuration.SkipHelmChartList) bool {
	if len(skipHelmChartList) == 0 {
		return false
	}
	for _, helm := range skipHelmChartList {
		if helmName == helm.Name {
			logrus.Infof("Helm chart with name %s was skipped", helmName)
			return true
		}
	}
	return false
}

func GetTestEnvironment() TestEnvironment {
	if !loaded {
		buildTestEnvironment()
		loaded = true
	}
	return env
}

func IsOCPCluster() bool {
	return env.OpenshiftVersion != autodiscover.NonOpenshiftClusterVersion
}

func buildContainerImageSource(url string) configuration.ContainerImageIdentifier {
	source := configuration.ContainerImageIdentifier{}
	urlSegments := strings.Split(url, "/")
	n := len(urlSegments)
	if n > 1 {
		source.Repository = urlSegments[n-2]
	}
	colonIndex := strings.Index(urlSegments[n-1], ":")
	atIndex := strings.Index(urlSegments[n-1], "@")
	if atIndex == -1 {
		if colonIndex == -1 {
			source.Name = urlSegments[n-1]
		} else {
			source.Name = urlSegments[n-1][:colonIndex]
			source.Tag = urlSegments[n-1][colonIndex+1:]
		}
	} else {
		source.Name = urlSegments[n-1][:atIndex]
		source.Digest = urlSegments[n-1][atIndex+1:]
	}
	return source
}

func GetRuntimeUID(cs *corev1.ContainerStatus) (runtime, uid string) {
	split := strings.Split(cs.ContainerID, "://")
	if len(split) > 0 {
		uid = split[len(split)-1]
		runtime = split[0]
	}
	return runtime, uid
}

// GetPodIPsPerNet gets the IPs of a pod.
// CNI annotation "k8s.v1.cni.cncf.io/networks-status".
// Returns (ips, error).
func GetPodIPsPerNet(annotation string) (ips map[string][]string, err error) {
	// This is a map indexed with the network name (network attachment) and
	// listing all the IPs created in this subnet and belonging to the pod namespace
	// The list of ips pr net is parsed from the content of the "k8s.v1.cni.cncf.io/networks-status" annotation.
	ips = make(map[string][]string)

	var cniInfo []cniNetworkInterface
	err = json.Unmarshal([]byte(annotation), &cniInfo)
	if err != nil {
		return nil, errors.New("could not unmarshal network-status annotation")
	}
	// If this is the default interface, skip it as it is tested separately
	// Otherwise add all non default interfaces
	for _, cniInterface := range cniInfo {
		if !cniInterface.Default {
			ips[cniInterface.Name] = cniInterface.IPs
		}
	}
	return ips, nil
}

func GetPciPerPod(annotation string) (pciAddr []string, err error) {
	var cniInfo []cniNetworkInterface
	err = json.Unmarshal([]byte(annotation), &cniInfo)
	if err != nil {
		return nil, errors.New("could not unmarshal network-status annotation")
	}
	for _, cniInterface := range cniInfo {
		if cniInterface.DeviceInfo.PCI.PciAddress != "" {
			pciAddr = append(pciAddr, cniInterface.DeviceInfo.PCI.PciAddress)
		}
	}
	return pciAddr, nil
}

func (env *TestEnvironment) SetNeedsRefresh() {
	loaded = false
}

func (env *TestEnvironment) IsIntrusive() bool {
	return !env.variables.NonIntrusiveOnly
}

func (env *TestEnvironment) IsPreflightInsecureAllowed() bool {
	return env.variables.AllowPreflightInsecure
}

func (env *TestEnvironment) GetDockerConfigFile() string {
	return env.variables.PfltDockerconfig
}

func (env *TestEnvironment) GetOfflineDBPath() string {
	return env.variables.OfflineDB
}

func (env *TestEnvironment) GetWorkerCount() int {
	workerCount := 0
	for _, e := range env.Nodes {
		if e.IsWorkerNode() {
			workerCount++
		}
	}
	return workerCount
}

func (env *TestEnvironment) GetMasterCount() int {
	masterCount := 0
	for _, e := range env.Nodes {
		if e.IsMasterNode() {
			masterCount++
		}
	}
	return masterCount
}

func getMachineConfig(mcName string, machineConfigs map[string]MachineConfig) (MachineConfig, error) {
	client := clientsholder.GetClientsHolder()

	// Check whether we had already downloaded and parsed that machineConfig resource.
	if mc, exists := machineConfigs[mcName]; exists {
		return mc, nil
	}

	nodeMc, err := client.MachineCfg.MachineconfigurationV1().MachineConfigs().Get(context.TODO(), mcName, metav1.GetOptions{})
	if err != nil {
		return MachineConfig{}, err
	}

	mc := MachineConfig{
		MachineConfig: nodeMc,
	}

	err = json.Unmarshal(nodeMc.Spec.Config.Raw, &mc.Config)
	if err != nil {
		return MachineConfig{}, fmt.Errorf("failed to unmarshal mc's Config field, err: %v", err)
	}

	return mc, nil
}

func createNodes(nodes []corev1.Node) map[string]Node {
	wrapperNodes := map[string]Node{}

	// machineConfigs is a helper map to avoid download & process the same mc twice.
	machineConfigs := map[string]MachineConfig{}
	for i := range nodes {
		node := &nodes[i]

		if !IsOCPCluster() {
			// Avoid getting Mc info for non ocp clusters.
			wrapperNodes[node.Name] = Node{Data: node}
			logrus.Warnf("Non-OCP cluster detected. MachineConfig retrieval for node %s skipped.", node.Name)
			continue
		}

		// Get Node's machineConfig name
		mcName, exists := node.Annotations["machineconfiguration.openshift.io/currentConfig"]
		if !exists {
			logrus.Errorf("Failed to get machineConfig name for node %s", node.Name)
			continue
		}
		logrus.Infof("Node %s - mc name: %s", node.Name, mcName)
		mc, err := getMachineConfig(mcName, machineConfigs)
		if err != nil {
			logrus.Errorf("Failed to get machineConfig %s, err: %v", mcName, err)
			continue
		}

		wrapperNodes[node.Name] = Node{
			Data: node,
			Mc:   mc,
		}
	}

	return wrapperNodes
}<|MERGE_RESOLUTION|>--- conflicted
+++ resolved
@@ -109,10 +109,7 @@
 	IstioServiceMeshFound  bool
 	ValidProtocolNames     []string
 	DaemonsetFailedToSpawn bool
-<<<<<<< HEAD
-=======
 	ScaleCrUndetTest       []Scaleobject
->>>>>>> a294f66d
 	StorageClassList       []storagev1.StorageClass
 }
 
