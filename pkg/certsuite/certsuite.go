package certsuite

import (
	"os"
	"path/filepath"
	"time"

	"github.com/sirupsen/logrus"
	"github.com/test-network-function/cnf-certification-test/cnf-certification-test/accesscontrol"
	"github.com/test-network-function/cnf-certification-test/cnf-certification-test/certification"
	"github.com/test-network-function/cnf-certification-test/cnf-certification-test/lifecycle"
	"github.com/test-network-function/cnf-certification-test/cnf-certification-test/manageability"
	"github.com/test-network-function/cnf-certification-test/cnf-certification-test/networking"
	"github.com/test-network-function/cnf-certification-test/cnf-certification-test/observability"
	"github.com/test-network-function/cnf-certification-test/cnf-certification-test/operator"
	"github.com/test-network-function/cnf-certification-test/cnf-certification-test/performance"
	"github.com/test-network-function/cnf-certification-test/cnf-certification-test/platform"
	"github.com/test-network-function/cnf-certification-test/cnf-certification-test/preflight"
	"github.com/test-network-function/cnf-certification-test/cnf-certification-test/results"
	"github.com/test-network-function/cnf-certification-test/pkg/checksdb"
	"github.com/test-network-function/cnf-certification-test/pkg/claimhelper"
	"github.com/test-network-function/cnf-certification-test/pkg/collector"
	"github.com/test-network-function/cnf-certification-test/pkg/configuration"
	"github.com/test-network-function/cnf-certification-test/pkg/provider"
)

func LoadChecksDB(labelsExpr string) {
	accesscontrol.LoadChecks()
	certification.LoadChecks()
	lifecycle.LoadChecks()
	manageability.LoadChecks()
	networking.LoadChecks()
	observability.LoadChecks()
	performance.LoadChecks()
	platform.LoadChecks()
<<<<<<< HEAD

	if preflight.ShouldRun(labelsExpr) {
		preflight.LoadChecks()
	}
=======
	operator.LoadChecks()
>>>>>>> a7126252
}

func Run(labelsFilter, outputFolder string, timeout time.Duration) {
	var env provider.TestEnvironment
	env.SetNeedsRefresh()
	env = provider.GetTestEnvironment()

	claimBuilder, err := claimhelper.NewClaimBuilder()
	if err != nil {
		logrus.Fatalf("Failed to get claim builder: %v", err)
	}

	claimOutputFile := filepath.Join(outputFolder, results.ClaimFileName)

	logrus.Infof("Running checks matching labels expr %q with timeout %v", labelsFilter, timeout)
	err = checksdb.RunChecks(labelsFilter, timeout)
	if err != nil {
		logrus.Error(err)
	}

	// Marshal the claim and output to file
	claimBuilder.Build(claimOutputFile)

	// Send claim file to the collector if specified by env var
	if configuration.GetTestParameters().EnableDataCollection {
		err = collector.SendClaimFileToCollector(env.CollectorAppEndPoint, claimOutputFile, env.ExecutedBy, env.PartnerName, env.CollectorAppPassword)
		if err != nil {
			logrus.Errorf("Failed to send post request to the collector: %v", err)
		}
	}

	// Create HTML artifacts for the web results viewer/parser.
	resultsOutputDir := outputFolder
	webFilePaths, err := results.CreateResultsWebFiles(resultsOutputDir)
	if err != nil {
		logrus.Errorf("Failed to create results web files: %v", err)
	}

	allArtifactsFilePaths := []string{filepath.Join(outputFolder, results.ClaimFileName)}

	// Add all the web artifacts file paths.
	allArtifactsFilePaths = append(allArtifactsFilePaths, webFilePaths...)

	// tar.gz file creation with results and html artifacts, unless omitted by env var.
	if !configuration.GetTestParameters().OmitArtifactsZipFile {
		err = results.CompressResultsArtifacts(resultsOutputDir, allArtifactsFilePaths)
		if err != nil {
			logrus.Fatalf("Failed to compress results artifacts: %v", err)
		}
	}

	// Remove web artifacts if user does not want them.
	if !configuration.GetTestParameters().IncludeWebFilesInOutputFolder {
		for _, file := range webFilePaths {
			err := os.Remove(file)
			if err != nil {
				logrus.Fatalf("failed to remove web file %s: %v", file, err)
			}
		}
	}
}<|MERGE_RESOLUTION|>--- conflicted
+++ resolved
@@ -33,14 +33,11 @@
 	observability.LoadChecks()
 	performance.LoadChecks()
 	platform.LoadChecks()
-<<<<<<< HEAD
+	operator.LoadChecks()
 
 	if preflight.ShouldRun(labelsExpr) {
 		preflight.LoadChecks()
 	}
-=======
-	operator.LoadChecks()
->>>>>>> a7126252
 }
 
 func Run(labelsFilter, outputFolder string, timeout time.Duration) {
