--- conflicted
+++ resolved
@@ -16,11 +16,8 @@
 	"github.com/test-network-function/cnf-certification-test/cnf-certification-test/platform"
 	"github.com/test-network-function/cnf-certification-test/cnf-certification-test/preflight"
 	"github.com/test-network-function/cnf-certification-test/cnf-certification-test/results"
-<<<<<<< HEAD
 	"github.com/test-network-function/cnf-certification-test/internal/clientsholder"
-=======
 	"github.com/test-network-function/cnf-certification-test/internal/log"
->>>>>>> e7874a53
 	"github.com/test-network-function/cnf-certification-test/pkg/checksdb"
 	"github.com/test-network-function/cnf-certification-test/pkg/claimhelper"
 	"github.com/test-network-function/cnf-certification-test/pkg/collector"
@@ -60,11 +57,11 @@
 		kubeConfigFilePath := filepath.Join(params.Home, ".kube", "config")
 		// Check if the kubeconfig path exists
 		if _, err := os.Stat(kubeConfigFilePath); err == nil {
-			logrus.Infof("kubeconfig path %s is present", kubeConfigFilePath)
+			log.Info("kubeconfig path %s is present", kubeConfigFilePath)
 			// Only add the kubeconfig to the list of paths if it exists, since it is not added by the user
 			fileNames = append(fileNames, kubeConfigFilePath)
 		} else {
-			logrus.Infof("kubeconfig path %s is not present", kubeConfigFilePath)
+			log.Info("kubeconfig path %s is not present", kubeConfigFilePath)
 		}
 	}
 
@@ -78,12 +75,12 @@
 
 	// Diagnostic functions will run when no labels are provided.
 	if *flags.LabelsFlag == flags.NoLabelsExpr {
-		logrus.Warnf("CNF Certification Suite will run in diagnostic mode so no test case will be launched.")
+		log.Warn("CNF Certification Suite will run in diagnostic mode so no test case will be launched.")
 	}
 
 	timeout, err := time.ParseDuration(*flags.TimeoutFlag)
 	if err != nil {
-		logrus.Errorf("Failed to parse timeout flag %v: %v, using default timeout value %v", *flags.TimeoutFlag, err, flags.TimeoutFlagDefaultvalue)
+		log.Error("Failed to parse timeout flag %v: %v, using default timeout value %v", *flags.TimeoutFlag, err, flags.TimeoutFlagDefaultvalue)
 		timeout = flags.TimeoutFlagDefaultvalue
 	}
 	return timeout
