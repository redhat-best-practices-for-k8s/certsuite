// Copyright (C) 2020-2021 Red Hat, Inc.
//
// This program is free software; you can redistribute it and/or modify
// it under the terms of the GNU General Public License as published by
// the Free Software Foundation; either version 2 of the License, or
// (at your option) any later version.
//
// This program is distributed in the hope that it will be useful,
// but WITHOUT ANY WARRANTY; without even the implied warranty of
// MERCHANTABILITY or FITNESS FOR A PARTICULAR PURPOSE.  See the
// GNU General Public License for more details.
//
// You should have received a copy of the GNU General Public License along
// with this program; if not, write to the Free Software Foundation, Inc.,
// 51 Franklin Street, Fifth Floor, Boston, MA 02110-1301 USA.
package autodiscover

import (
	"context"

	"github.com/sirupsen/logrus"
	"github.com/test-network-function/cnf-certification-test/pkg/configuration"
	v1 "k8s.io/api/apps/v1"
	v1scaling "k8s.io/api/autoscaling/v1"

	metav1 "k8s.io/apimachinery/pkg/apis/meta/v1"
	"k8s.io/client-go/kubernetes"
	appv1client "k8s.io/client-go/kubernetes/typed/apps/v1"
)

func FindDeploymentByNameByNamespace(appClient *appv1client.AppsV1Client, namespace, name string) (*v1.Deployment, error) {
	dpClient := appClient.Deployments(namespace)
	options := metav1.GetOptions{}
	dp, err := dpClient.Get(context.TODO(), name, options)
	if err != nil {
		logrus.Error("Can't retrieve deployment in ns=", namespace, " name=", name)
		return nil, err
	}
	return dp, nil
}

<<<<<<< HEAD
func FindStateFulSetByNameByNamespace(appClient *appv1client.AppsV1Client, namespace, name string) (*v1.StatefulSet, error) {
	stClient := appClient.StatefulSets(namespace)
	options := metav1.GetOptions{}
	st, err := stClient.Get(context.TODO(), name, options)
	if err != nil {
		logrus.Error("Can't retrieve StatefulSet in ns=", namespace, " name=", name)
		return nil, err
	}
	return st, nil
=======
func FindStatefulsetByNameByNamespace(appClient *appv1client.AppsV1Client, namespace, name string) (*v1.StatefulSet, error) {
	ssClient := appClient.StatefulSets(namespace)
	ss, err := ssClient.Get(context.TODO(), name, metav1.GetOptions{})
	if err != nil {
		logrus.Error("Can't retrieve deployment in ns=", namespace, " name=", name)
		return nil, err
	}
	return ss, nil
>>>>>>> c36e6550
}

func findDeploymentByLabel(
	appClient *appv1client.AppsV1Client,
	labels []configuration.Label,
	namespaces []string,
) []v1.Deployment {
	deployments := []v1.Deployment{}
	for _, ns := range namespaces {
		options := metav1.ListOptions{}
		dpClient := appClient.Deployments(ns)
		dps, err := dpClient.List(context.TODO(), options)
		if err != nil {
			logrus.Errorln("error when listing Deployments in ns=", ns, " try to proceed")
			continue
		}
		if len(dps.Items) == 0 {
			logrus.Trace("did not find any deployments in ns=", ns)
		}
		for i := 0; i < len(dps.Items); i++ {
			for _, l := range labels {
				key, value := buildLabelKeyValue(l)
				logrus.Trace("find deployment in ", ns, " using label ", key, "=", value)
				if dps.Items[i].Spec.Template.ObjectMeta.Labels[key] == value {
					deployments = append(deployments, dps.Items[i])
					logrus.Info("deployment ", dps.Items[i].Name, " found in ", dps.Items[i].Namespace)
				}
			}
		}
	}
	if len(deployments) == 0 {
		logrus.Info("did not find any deployments in all namespaces")
	}
	return deployments
}

func findStatefulSetByLabel(
	appClient *appv1client.AppsV1Client,
	labels []configuration.Label,
	namespaces []string,
) []v1.StatefulSet {
	statefulset := []v1.StatefulSet{}
	for _, ns := range namespaces {
		for _, l := range labels {
			label := buildLabelQuery(l)
			logrus.Trace("find StatefulSet in ", ns, " using label ", label)
			options := metav1.ListOptions{}
			options.LabelSelector = label
			statefulSetClient := appClient.StatefulSets(ns)
			ss, err := statefulSetClient.List(context.TODO(), options)
			if err != nil {
				logrus.Errorln("error when listing StatefulSets in ns=", ns, " label=", label, " trying to proceed")
				continue
			}
			statefulset = append(statefulset, ss.Items...)
		}
	}
	if len(statefulset) == 0 {
		logrus.Info("did not find any statefulset")
	}
	return statefulset
}

func findHpaControllers(cs kubernetes.Interface, namespaces []string) map[string]*v1scaling.HorizontalPodAutoscaler {
	m := make(map[string]*v1scaling.HorizontalPodAutoscaler)
	for _, ns := range namespaces {
		hpas, err := cs.AutoscalingV1().HorizontalPodAutoscalers(ns).List(context.TODO(), metav1.ListOptions{})
		if err != nil {
			logrus.Error("can't list HorizontalPodAutoscalers on namespace ", ns, " err ", err)
			return m
		}
		for i := 0; i < len(hpas.Items); i++ {
			name := ns + hpas.Items[i].Name
			m[name] = &hpas.Items[i]
		}
	}
	if len(m) == 0 {
		logrus.Info("can't find any deployed HorizontalPodAutoscaler")
	}
	return m
}<|MERGE_RESOLUTION|>--- conflicted
+++ resolved
@@ -38,18 +38,6 @@
 	}
 	return dp, nil
 }
-
-<<<<<<< HEAD
-func FindStateFulSetByNameByNamespace(appClient *appv1client.AppsV1Client, namespace, name string) (*v1.StatefulSet, error) {
-	stClient := appClient.StatefulSets(namespace)
-	options := metav1.GetOptions{}
-	st, err := stClient.Get(context.TODO(), name, options)
-	if err != nil {
-		logrus.Error("Can't retrieve StatefulSet in ns=", namespace, " name=", name)
-		return nil, err
-	}
-	return st, nil
-=======
 func FindStatefulsetByNameByNamespace(appClient *appv1client.AppsV1Client, namespace, name string) (*v1.StatefulSet, error) {
 	ssClient := appClient.StatefulSets(namespace)
 	ss, err := ssClient.Get(context.TODO(), name, metav1.GetOptions{})
@@ -58,7 +46,6 @@
 		return nil, err
 	}
 	return ss, nil
->>>>>>> c36e6550
 }
 
 func findDeploymentByLabel(
