// Copyright (C) 2020-2021 Red Hat, Inc.
//
// This program is free software; you can redistribute it and/or modify
// it under the terms of the GNU General Public License as published by
// the Free Software Foundation; either version 2 of the License, or
// (at your option) any later version.
//
// This program is distributed in the hope that it will be useful,
// but WITHOUT ANY WARRANTY; without even the implied warranty of
// MERCHANTABILITY or FITNESS FOR A PARTICULAR PURPOSE.  See the
// GNU General Public License for more details.
//
// You should have received a copy of the GNU General Public License along
// with this program; if not, write to the Free Software Foundation, Inc.,
// 51 Franklin Street, Fifth Floor, Boston, MA 02110-1301 USA.

package autodiscover

import (
	"context"
	"errors"
	"fmt"
	"time"

	configv1 "github.com/openshift/api/config/v1"
	clientconfigv1 "github.com/openshift/client-go/config/clientset/versioned/typed/config/v1"
	olmv1Alpha "github.com/operator-framework/api/pkg/operators/v1alpha1"
	"github.com/sirupsen/logrus"
	"github.com/test-network-function/cnf-certification-test/internal/clientsholder"
	"github.com/test-network-function/cnf-certification-test/pkg/compatibility"
	"github.com/test-network-function/cnf-certification-test/pkg/configuration"
	"helm.sh/helm/v3/pkg/release"
	appsv1 "k8s.io/api/apps/v1"
	scalingv1 "k8s.io/api/autoscaling/v1"
	corev1 "k8s.io/api/core/v1"
	policyv1 "k8s.io/api/policy/v1"
	apiextv1 "k8s.io/apiextensions-apiserver/pkg/apis/apiextensions/v1"
	kerrors "k8s.io/apimachinery/pkg/api/errors"
	metav1 "k8s.io/apimachinery/pkg/apis/meta/v1"
)

const (
	tnfCsvTargetLabelName  = "operator"
	tnfCsvTargetLabelValue = ""
	tnfLabelPrefix         = "test-network-function.com"
	labelTemplate          = "%s/%s"
	// anyLabelValue is the value that will allow any value for a label when building the label query.
	anyLabelValue = ""
)

type DiscoveredTestData struct {
<<<<<<< HEAD
	Env                  configuration.TestParameters
	TestData             configuration.TestConfiguration
	Pods                 []corev1.Pod
	DebugPods            []corev1.Pod
	ResourceQuotaItems   []corev1.ResourceQuota
	PodDisruptionBudgets []policyv1.PodDisruptionBudget
	Crds                 []*apiextv1.CustomResourceDefinition
	Namespaces           []string
	Csvs                 []olmv1Alpha.ClusterServiceVersion
	Deployments          []appsv1.Deployment
	StatefulSet          []appsv1.StatefulSet
	Hpas                 map[string]*scalingv1.HorizontalPodAutoscaler
	Subscriptions        []olmv1Alpha.Subscription
	HelmChartReleases    map[string][]*release.Release
	K8sVersion           string
	OpenshiftVersion     string
	OCPStatus            string
	Nodes                *corev1.NodeList
	Istio                bool
=======
	Env                configuration.TestParameters
	TestData           configuration.TestConfiguration
	Pods               []corev1.Pod
	DebugPods          []corev1.Pod
	ResourceQuotaItems []corev1.ResourceQuota
	Crds               []*apiextv1.CustomResourceDefinition
	Namespaces         []string
	Csvs               []olmv1Alpha.ClusterServiceVersion
	Deployments        []appsv1.Deployment
	StatefulSet        []appsv1.StatefulSet
	PersistentVolumes  []corev1.PersistentVolume
	Hpas               map[string]*scalingv1.HorizontalPodAutoscaler
	Subscriptions      []olmv1Alpha.Subscription
	HelmChartReleases  map[string][]*release.Release
	K8sVersion         string
	OpenshiftVersion   string
	OCPStatus          string
	Nodes              *corev1.NodeList
	Istio              bool
>>>>>>> 1842302a
}

var data = DiscoveredTestData{}

func buildLabelName(labelPrefix, labelName string) string {
	if labelPrefix == "" {
		return labelName
	}
	return fmt.Sprintf(labelTemplate, labelPrefix, labelName)
}

func buildLabelQuery(label configuration.Label) string {
	fullLabelName := buildLabelName(label.Prefix, label.Name)
	if label.Value != anyLabelValue {
		return fmt.Sprintf("%s=%s", fullLabelName, label.Value)
	}
	return fullLabelName
}
func buildLabelKeyValue(label configuration.Label) (key, value string) {
	key = buildLabelName(label.Prefix, label.Name)
	value = label.Value
	return key, value
}

//nolint:funlen
// DoAutoDiscover finds objects under test
func DoAutoDiscover() DiscoveredTestData {
	data.Env = *configuration.GetTestParameters()

	var err error
	data.TestData, err = configuration.LoadConfiguration(data.Env.ConfigurationPath)
	if err != nil {
		logrus.Fatalln("Cannot load configuration")
	}
	oc := clientsholder.GetClientsHolder()
	data.Namespaces = namespacesListToStringList(data.TestData.TargetNameSpaces)
	data.Pods = findPodsByLabel(oc.K8sClient.CoreV1(), data.TestData.TargetPodLabels, data.Namespaces)

	debugLabel := configuration.Label{Prefix: debugLabelPrefix, Name: debugLabelName, Value: debugLabelValue}
	debugLabels := []configuration.Label{debugLabel}
	debugNS := []string{defaultNamespace}
	data.DebugPods = findPodsByLabel(oc.K8sClient.CoreV1(), debugLabels, debugNS)
	data.ResourceQuotaItems, err = getResourceQuotas(oc.K8sClient.CoreV1())
	if err != nil {
		logrus.Fatalln("Cannot get resource quotas")
	}
	data.PodDisruptionBudgets, err = getPodDisruptionBudgets(oc.K8sClient.PolicyV1(), data.Namespaces)
	if err != nil {
		logrus.Fatalln("Cannot get pod disruption budgets")
	}
	data.Crds = FindTestCrdNames(data.TestData.CrdFilters)
	data.Csvs = findOperatorsByLabel(oc.OlmClient, []configuration.Label{{Name: tnfCsvTargetLabelName, Prefix: tnfLabelPrefix, Value: tnfCsvTargetLabelValue}}, data.TestData.TargetNameSpaces)
	data.Subscriptions = findSubscriptions(oc.OlmClient, data.Namespaces)
	data.HelmChartReleases = getHelmList(oc.RestConfig, data.Namespaces)
	openshiftVersion, _ := getOpenshiftVersion(oc.OcpClient)
	data.OpenshiftVersion = openshiftVersion
	k8sVersion, err := oc.K8sClient.Discovery().ServerVersion()
	if err != nil {
		logrus.Fatalln("Cannot get the K8s version")
	}
	data.Istio = findIstioNamespace(oc.K8sClient.CoreV1())

	// Find the status of the OCP version (pre-ga, end-of-life, maintenance, or generally available)
	data.OCPStatus = compatibility.DetermineOCPStatus(openshiftVersion, time.Now())

	data.K8sVersion = k8sVersion.GitVersion
	data.Deployments = findDeploymentByLabel(oc.K8sClient.AppsV1(), data.TestData.TargetPodLabels, data.Namespaces)
	data.StatefulSet = findStatefulSetByLabel(oc.K8sClient.AppsV1(), data.TestData.TargetPodLabels, data.Namespaces)
	data.Hpas = findHpaControllers(oc.K8sClient, data.Namespaces)
	data.Nodes, err = oc.K8sClient.CoreV1().Nodes().List(context.TODO(), metav1.ListOptions{})
	if err != nil {
		logrus.Fatalln("Cannot get list of nodes")
	}
	data.PersistentVolumes, err = getPersistentVolumes(oc.K8sClient.CoreV1())
	if err != nil {
		logrus.Fatalln("Cannot get list of persistent volumes")
	}
	return data
}

func namespacesListToStringList(namespaceList []configuration.Namespace) (stringList []string) {
	for _, ns := range namespaceList {
		stringList = append(stringList, ns.Name)
	}
	return stringList
}

func getOpenshiftVersion(oClient clientconfigv1.ConfigV1Interface) (ver string, err error) {
	var clusterOperator *configv1.ClusterOperator
	clusterOperator, err = oClient.ClusterOperators().Get(context.TODO(), "openshift-apiserver", metav1.GetOptions{})
	// error here indicates logged in as non-admin, log and move on
	if err != nil {
		switch {
		case kerrors.IsForbidden(err), kerrors.IsNotFound(err):
			logrus.Infof("OpenShift Version not found (must be logged in to cluster as admin): %v", err)
			err = nil
		}
	}
	if clusterOperator != nil {
		for _, ver := range clusterOperator.Status.Versions {
			if ver.Name == tnfCsvTargetLabelName {
				// openshift-apiserver does not report version,
				// clusteroperator/openshift-apiserver does, and only version number
				return ver.Version, nil
			}
		}
	}
	return "", errors.New("could not get openshift version")
}<|MERGE_RESOLUTION|>--- conflicted
+++ resolved
@@ -49,7 +49,6 @@
 )
 
 type DiscoveredTestData struct {
-<<<<<<< HEAD
 	Env                  configuration.TestParameters
 	TestData             configuration.TestConfiguration
 	Pods                 []corev1.Pod
@@ -61,6 +60,7 @@
 	Csvs                 []olmv1Alpha.ClusterServiceVersion
 	Deployments          []appsv1.Deployment
 	StatefulSet          []appsv1.StatefulSet
+	PersistentVolumes    []corev1.PersistentVolume
 	Hpas                 map[string]*scalingv1.HorizontalPodAutoscaler
 	Subscriptions        []olmv1Alpha.Subscription
 	HelmChartReleases    map[string][]*release.Release
@@ -69,27 +69,6 @@
 	OCPStatus            string
 	Nodes                *corev1.NodeList
 	Istio                bool
-=======
-	Env                configuration.TestParameters
-	TestData           configuration.TestConfiguration
-	Pods               []corev1.Pod
-	DebugPods          []corev1.Pod
-	ResourceQuotaItems []corev1.ResourceQuota
-	Crds               []*apiextv1.CustomResourceDefinition
-	Namespaces         []string
-	Csvs               []olmv1Alpha.ClusterServiceVersion
-	Deployments        []appsv1.Deployment
-	StatefulSet        []appsv1.StatefulSet
-	PersistentVolumes  []corev1.PersistentVolume
-	Hpas               map[string]*scalingv1.HorizontalPodAutoscaler
-	Subscriptions      []olmv1Alpha.Subscription
-	HelmChartReleases  map[string][]*release.Release
-	K8sVersion         string
-	OpenshiftVersion   string
-	OCPStatus          string
-	Nodes              *corev1.NodeList
-	Istio              bool
->>>>>>> 1842302a
 }
 
 var data = DiscoveredTestData{}
