// Copyright (C) 2020-2023 Red Hat, Inc.
//
// This program is free software; you can redistribute it and/or modify
// it under the terms of the GNU General Public License as published by
// the Free Software Foundation; either version 2 of the License, or
// (at your option) any later version.
//
// This program is distributed in the hope that it will be useful,
// but WITHOUT ANY WARRANTY; without even the implied warranty of
// MERCHANTABILITY or FITNESS FOR A PARTICULAR PURPOSE.  See the
// GNU General Public License for more details.
//
// You should have received a copy of the GNU General Public License along
// with this program; if not, write to the Free Software Foundation, Inc.,
// 51 Franklin Street, Fifth Floor, Boston, MA 02110-1301 USA.

package autodiscover

import (
	"context"
	"errors"
<<<<<<< HEAD
=======
	"fmt"
	"regexp"
>>>>>>> 5832a643
	"time"

	configv1 "github.com/openshift/api/config/v1"
	clientconfigv1 "github.com/openshift/client-go/config/clientset/versioned/typed/config/v1"
	olmv1Alpha "github.com/operator-framework/api/pkg/operators/v1alpha1"
	"github.com/sirupsen/logrus"
	"github.com/test-network-function/cnf-certification-test/internal/clientsholder"
	"github.com/test-network-function/cnf-certification-test/pkg/compatibility"
	"github.com/test-network-function/cnf-certification-test/pkg/configuration"
	"helm.sh/helm/v3/pkg/release"
	appsv1 "k8s.io/api/apps/v1"
	scalingv1 "k8s.io/api/autoscaling/v1"
	corev1 "k8s.io/api/core/v1"
	networkingv1 "k8s.io/api/networking/v1"
	policyv1 "k8s.io/api/policy/v1"
	rbacv1 "k8s.io/api/rbac/v1"
	storagev1 "k8s.io/api/storage/v1"
	apiextv1 "k8s.io/apiextensions-apiserver/pkg/apis/apiextensions/v1"
	kerrors "k8s.io/apimachinery/pkg/api/errors"
	metav1 "k8s.io/apimachinery/pkg/apis/meta/v1"
)

const (
	// NonOpenshiftClusterVersion is a fake version number for non openshift clusters (kind/minikube)
	NonOpenshiftClusterVersion = "0.0.0"
	tnfCsvTargetLabelName      = "operator"
	tnfCsvTargetLabelValue     = ""
	tnfLabelPrefix             = "test-network-function.com"
	labelTemplate              = "%s/%s"
)

type DiscoveredTestData struct {
	Env                    configuration.TestParameters
	Pods                   []corev1.Pod
	AllPods                []corev1.Pod
	DebugPods              []corev1.Pod
	ResourceQuotaItems     []corev1.ResourceQuota
	PodDisruptionBudgets   []policyv1.PodDisruptionBudget
	NetworkPolicies        []networkingv1.NetworkPolicy
	Crds                   []*apiextv1.CustomResourceDefinition
	Namespaces             []string
	AllNamespaces          []string
	AbnormalEvents         []corev1.Event
	Csvs                   []*olmv1Alpha.ClusterServiceVersion
	AllCsvs                []*olmv1Alpha.ClusterServiceVersion
	AllInstallPlans        []*olmv1Alpha.InstallPlan
	AllCatalogSources      []*olmv1Alpha.CatalogSource
	Deployments            []appsv1.Deployment
	StatefulSet            []appsv1.StatefulSet
	PersistentVolumes      []corev1.PersistentVolume
	PersistentVolumeClaims []corev1.PersistentVolumeClaim
	ClusterRoleBindings    []rbacv1.ClusterRoleBinding
	RoleBindings           []rbacv1.RoleBinding // Contains all rolebindings from all namespaces
	Roles                  []rbacv1.Role        // Contains all roles from all namespaces
	Services               []*corev1.Service
	Hpas                   []*scalingv1.HorizontalPodAutoscaler
	Subscriptions          []olmv1Alpha.Subscription
	AllSubscriptions       []olmv1Alpha.Subscription
	HelmChartReleases      map[string][]*release.Release
	K8sVersion             string
	OpenshiftVersion       string
	OCPStatus              string
	Nodes                  *corev1.NodeList
	IstioServiceMeshFound  bool
	ValidProtocolNames     []string
	StorageClasses         []storagev1.StorageClass
	ServicesIgnoreList     []string
	ScaleCrUnderTest       []ScaleObject
	CollectorAppEndPoint   string
	ExecutedBy             string
	PartnerName            string
	CollectorAppPassword   string
}

type labelObject struct {
	LabelKey   string
	LabelValue string
}

var data = DiscoveredTestData{}

func warnDeprecation(config *configuration.TestConfiguration) {
	if len(config.OperatorsUnderTestLabels) == 0 {
		logrus.Warnf("DEPRECATED: deprecated default operator label in use ( %s:%s ) is about to be obsolete. Please use the new \"operatorsUnderTestLabels\" field to specify operators labels instead.",
			deprecatedHardcodedOperatorLabelName, deprecatedHardcodedOperatorLabelValue)
	}
	if len(config.PodsUnderTestLabels) == 0 {
		logrus.Warn("No Pod under test labels configured. Tests on pods and containers will not run. Please use the \"podsUnderTestLabels\" field to specify labels for pods under test")
	}
}

const labelRegex = `(\S*)\s*:\s*(\S*)`
const labelRegexMatches = 3

func createLabels(labelStrings []string) (labelObjects []labelObject) {
	for _, label := range labelStrings {
		r := regexp.MustCompile(labelRegex)

		values := r.FindStringSubmatch(label)
		if len(values) != labelRegexMatches {
			logrus.Errorf("failed to parse label=%s, will not be used!, ", label)
			continue
		}
		var aLabel labelObject
		aLabel.LabelKey = values[1]
		aLabel.LabelValue = values[2]
		labelObjects = append(labelObjects, aLabel)
	}
	return labelObjects
}

// DoAutoDiscover finds objects under test
//
//nolint:funlen
func DoAutoDiscover(config *configuration.TestConfiguration) DiscoveredTestData {
	oc := clientsholder.GetClientsHolder()

	var err error
	data.StorageClasses, err = getAllStorageClasses()
	if err != nil {
		logrus.Fatalf("Failed to retrieve storageClasses - err: %v", err)
	}

	podsUnderTestLabelsObjects := createLabels(config.PodsUnderTestLabels)
	operatorsUnderTestLabelsObjects := createLabels(config.OperatorsUnderTestLabels)

	// prints warning about deprecated labels
	warnDeprecation(config)
<<<<<<< HEAD
=======
	// consolidate pods labels
	for _, aLabel := range config.TargetPodLabels {
		key, value := buildLabelKeyValue(aLabel)
		podsUnderTestLabelsObjects = append(podsUnderTestLabelsObjects, labelObject{LabelKey: key, LabelValue: value})
	}
>>>>>>> 5832a643
	// adds DEPRECATED hardcoded operator label
	operatorsUnderTestLabelsObjects = append(operatorsUnderTestLabelsObjects, labelObject{LabelKey: deprecatedHardcodedOperatorLabelName, LabelValue: deprecatedHardcodedOperatorLabelValue})

	logrus.Infof("parsed pods under test labels: %+v", podsUnderTestLabelsObjects)
	logrus.Infof("parsed operators under test labels: %+v", operatorsUnderTestLabelsObjects)

	data.AllNamespaces, _ = getAllNamespaces(oc.K8sClient.CoreV1())
	data.AllSubscriptions = findSubscriptions(oc.OlmClient, []string{""})
	data.AllCsvs = getAllOperators(oc.OlmClient)
	data.AllInstallPlans = getAllInstallPlans(oc.OlmClient)
	data.AllCatalogSources = getAllCatalogSources(oc.OlmClient)
	data.Namespaces = namespacesListToStringList(config.TargetNameSpaces)
	data.Pods, data.AllPods = findPodsByLabel(oc.K8sClient.CoreV1(), podsUnderTestLabelsObjects, data.Namespaces)
	data.AbnormalEvents = findAbnormalEvents(oc.K8sClient.CoreV1(), data.Namespaces)
	debugLabels := []labelObject{{LabelKey: debugHelperPodsLabelName, LabelValue: debugHelperPodsLabelValue}}
	debugNS := []string{config.DebugDaemonSetNamespace}
	data.DebugPods, _ = findPodsByLabel(oc.K8sClient.CoreV1(), debugLabels, debugNS)
	data.ResourceQuotaItems, err = getResourceQuotas(oc.K8sClient.CoreV1())
	if err != nil {
		logrus.Fatalf("Cannot get resource quotas, error: %v", err)
	}
	data.PodDisruptionBudgets, err = getPodDisruptionBudgets(oc.K8sClient.PolicyV1(), data.Namespaces)
	if err != nil {
		logrus.Fatalf("Cannot get pod disruption budgets, error: %v", err)
	}
	data.NetworkPolicies, err = getNetworkPolicies(oc.K8sNetworkingClient)
	if err != nil {
		logrus.Fatalln("Cannot get network policies")
	}
	data.Crds = FindTestCrdNames(config.CrdFilters)
	data.ScaleCrUnderTest = GetScaleCrUnderTest(data.Namespaces, data.Crds)
	data.Csvs = findOperatorsByLabel(oc.OlmClient, operatorsUnderTestLabelsObjects, config.TargetNameSpaces)
	data.Subscriptions = findSubscriptions(oc.OlmClient, data.Namespaces)
	data.HelmChartReleases = getHelmList(oc.RestConfig, data.Namespaces)

	openshiftVersion, err := getOpenshiftVersion(oc.OcpClient)
	if err != nil {
		logrus.Fatalf("Failed to get the OpenShift version: %v", err)
	}

	data.OpenshiftVersion = openshiftVersion
	k8sVersion, err := oc.K8sClient.Discovery().ServerVersion()
	if err != nil {
		logrus.Fatalf("Cannot get the K8s version, error: %v", err)
	}
	data.IstioServiceMeshFound = isIstioServiceMeshInstalled(data.AllNamespaces)
	data.ValidProtocolNames = config.ValidProtocolNames
	data.ServicesIgnoreList = config.ServicesIgnoreList

	// Find the status of the OCP version (pre-ga, end-of-life, maintenance, or generally available)
	data.OCPStatus = compatibility.DetermineOCPStatus(openshiftVersion, time.Now())

	data.K8sVersion = k8sVersion.GitVersion
	data.Deployments = findDeploymentByLabel(oc.K8sClient.AppsV1(), podsUnderTestLabelsObjects, data.Namespaces)
	data.StatefulSet = findStatefulSetByLabel(oc.K8sClient.AppsV1(), podsUnderTestLabelsObjects, data.Namespaces)
	// Find ClusterRoleBindings
	clusterRoleBindings, err := getClusterRoleBindings()
	if err != nil {
		logrus.Fatalf("Cannot get cluster role bindings, error: %v", err)
	}
	data.ClusterRoleBindings = clusterRoleBindings
	// Find RoleBindings
	roleBindings, err := getRoleBindings()
	if err != nil {
		logrus.Fatalf("Cannot get cluster role bindings, error: %v", err)
	}
	data.RoleBindings = roleBindings
	// find roles
	roles, err := getRoles()
	if err != nil {
		logrus.Fatalf("Cannot get roles, error: %v", err)
	}
	data.Roles = roles
	data.Hpas = findHpaControllers(oc.K8sClient, data.Namespaces)
	data.Nodes, err = oc.K8sClient.CoreV1().Nodes().List(context.TODO(), metav1.ListOptions{})
	if err != nil {
		logrus.Fatalf("Cannot get list of nodes, error: %v", err)
	}
	data.PersistentVolumes, err = getPersistentVolumes(oc.K8sClient.CoreV1())
	if err != nil {
		logrus.Fatalf("Cannot get list of persistent volumes, error: %v", err)
	}
	data.PersistentVolumeClaims, err = getPersistentVolumeClaims(oc.K8sClient.CoreV1())
	if err != nil {
		logrus.Fatalf("Cannot get list of persistent volume claims, error: %v", err)
	}
	data.Services, err = getServices(oc.K8sClient.CoreV1(), data.Namespaces, data.ServicesIgnoreList)
	if err != nil {
		logrus.Fatalf("Cannot get list of services, error: %v", err)
	}

	if config.CollectorAppEndPoint == "" {
		config.CollectorAppEndPoint = "http://localhost:8080"
	}
	data.CollectorAppEndPoint = config.CollectorAppEndPoint
	data.ExecutedBy = config.ExecutedBy
	data.PartnerName = config.PartnerName
	data.CollectorAppPassword = config.CollectorAppPassword
	return data
}

func namespacesListToStringList(namespaceList []configuration.Namespace) (stringList []string) {
	for _, ns := range namespaceList {
		stringList = append(stringList, ns.Name)
	}
	return stringList
}

func getOpenshiftVersion(oClient clientconfigv1.ConfigV1Interface) (ver string, err error) {
	var clusterOperator *configv1.ClusterOperator
	clusterOperator, err = oClient.ClusterOperators().Get(context.TODO(), "openshift-apiserver", metav1.GetOptions{})
	if err != nil {
		switch {
		case kerrors.IsNotFound(err):
			logrus.Warnf("Unable to get ClusterOperator CR from openshift-apiserver. Running in a non-OCP cluster.")
			return NonOpenshiftClusterVersion, nil
		default:
			return "", err
		}
	}

	for _, ver := range clusterOperator.Status.Versions {
		if ver.Name == tnfCsvTargetLabelName {
			// openshift-apiserver does not report version,
			// clusteroperator/openshift-apiserver does, and only version number
			logrus.Infof("OpenShift Version found: %v", ver.Version)
			return ver.Version, nil
		}
	}

	return "", errors.New("could not get openshift version from clusterOperator")
}<|MERGE_RESOLUTION|>--- conflicted
+++ resolved
@@ -19,11 +19,7 @@
 import (
 	"context"
 	"errors"
-<<<<<<< HEAD
-=======
-	"fmt"
 	"regexp"
->>>>>>> 5832a643
 	"time"
 
 	configv1 "github.com/openshift/api/config/v1"
@@ -152,14 +148,6 @@
 
 	// prints warning about deprecated labels
 	warnDeprecation(config)
-<<<<<<< HEAD
-=======
-	// consolidate pods labels
-	for _, aLabel := range config.TargetPodLabels {
-		key, value := buildLabelKeyValue(aLabel)
-		podsUnderTestLabelsObjects = append(podsUnderTestLabelsObjects, labelObject{LabelKey: key, LabelValue: value})
-	}
->>>>>>> 5832a643
 	// adds DEPRECATED hardcoded operator label
 	operatorsUnderTestLabelsObjects = append(operatorsUnderTestLabelsObjects, labelObject{LabelKey: deprecatedHardcodedOperatorLabelName, LabelValue: deprecatedHardcodedOperatorLabelValue})
 
