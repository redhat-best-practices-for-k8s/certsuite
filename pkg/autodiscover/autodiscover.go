// Copyright (C) 2020-2021 Red Hat, Inc.
//
// This program is free software; you can redistribute it and/or modify
// it under the terms of the GNU General Public License as published by
// the Free Software Foundation; either version 2 of the License, or
// (at your option) any later version.
//
// This program is distributed in the hope that it will be useful,
// but WITHOUT ANY WARRANTY; without even the implied warranty of
// MERCHANTABILITY or FITNESS FOR A PARTICULAR PURPOSE.  See the
// GNU General Public License for more details.
//
// You should have received a copy of the GNU General Public License along
// with this program; if not, write to the Free Software Foundation, Inc.,
// 51 Franklin Street, Fifth Floor, Boston, MA 02110-1301 USA.

package autodiscover

import (
	"context"
<<<<<<< HEAD
=======
	"errors"
>>>>>>> 45dbb30a
	"fmt"
	"path/filepath"

	configv1 "github.com/openshift/api/config/v1"
	clientconfigv1 "github.com/openshift/client-go/config/clientset/versioned/typed/config/v1"
	olmv1Alpha "github.com/operator-framework/api/pkg/operators/v1alpha1"
	"github.com/sirupsen/logrus"
	clientsholder "github.com/test-network-function/cnf-certification-test/internal/clientsholder"
	"github.com/test-network-function/cnf-certification-test/pkg/configuration"
	"helm.sh/helm/v3/pkg/release"
	v1apps "k8s.io/api/apps/v1"
	v1scaling "k8s.io/api/autoscaling/v1"
	v1 "k8s.io/api/core/v1"
	apiextv1 "k8s.io/apiextensions-apiserver/pkg/apis/apiextensions/v1"
<<<<<<< HEAD
=======
	kerrors "k8s.io/apimachinery/pkg/api/errors"
>>>>>>> 45dbb30a
	metav1 "k8s.io/apimachinery/pkg/apis/meta/v1"
)

const (
	tnfCsvTargetLabelName  = "operator"
	tnfCsvTargetLabelValue = ""
	tnfLabelPrefix         = "test-network-function.com"
	labelTemplate          = "%s/%s"
	// anyLabelValue is the value that will allow any value for a label when building the label query.
	anyLabelValue = ""
)

type DiscoveredTestData struct {
<<<<<<< HEAD
	Env         configuration.TestParameters
	TestData    configuration.TestConfiguration
	Pods        []v1.Pod
	DebugPods   []v1.Pod
	Crds        []*apiextv1.CustomResourceDefinition
	Namespaces  []string
	Csvs        []olmv1Alpha.ClusterServiceVersion
	Deployments []v1apps.Deployment
	StatefulSet []v1apps.StatefulSet
	Hpas        map[string]*v1scaling.HorizontalPodAutoscaler
	Nodes       *v1.NodeList
=======
	Env              configuration.TestParameters
	TestData         configuration.TestConfiguration
	Pods             []v1.Pod
	DebugPods        []v1.Pod
	Crds             []*apiextv1.CustomResourceDefinition
	Namespaces       []string
	Csvs             []olmv1Alpha.ClusterServiceVersion
	Deployments      []v1apps.Deployment
	StatefulSet      []v1apps.StatefulSet
	Hpas             map[string]*v1scaling.HorizontalPodAutoscaler
	Subscriptions    []olmv1Alpha.Subscription
	HelmList         [][]*release.Release
	K8sVersion       string
	OpenshiftVersion string
>>>>>>> 45dbb30a
}

var data = DiscoveredTestData{}

func buildLabelName(labelPrefix, labelName string) string {
	if labelPrefix == "" {
		return labelName
	}
	return fmt.Sprintf(labelTemplate, labelPrefix, labelName)
}

func buildLabelQuery(label configuration.Label) string {
	fullLabelName := buildLabelName(label.Prefix, label.Name)
	if label.Value != anyLabelValue {
		return fmt.Sprintf("%s=%s", fullLabelName, label.Value)
	}
	return fullLabelName
}
func buildLabelKeyValue(label configuration.Label) (key, value string) {
	key = buildLabelName(label.Prefix, label.Name)
	value = label.Value
	return key, value
}

//nolint:funlen
// DoAutoDiscover finds objects under test
func DoAutoDiscover() DiscoveredTestData {
	var err error
	data.Env, err = configuration.LoadEnvironmentVariables()
	if err != nil {
		logrus.Fatalln("can't load environment variable")
	}
	data.TestData, err = configuration.LoadConfiguration(data.Env.ConfigurationPath)
	if err != nil {
		logrus.Fatalln("can't load configuration")
	}
	filenames := []string{}
	if data.Env.Kubeconfig != "" {
		filenames = append(filenames, data.Env.Kubeconfig)
	}
	if data.Env.Home != "" {
		path := filepath.Join(data.Env.Home, ".kube", "config")
		filenames = append(filenames, path)
	}
	oc := clientsholder.GetClientsHolder(filenames...)
	data.Namespaces = namespacesListToStringList(data.TestData.TargetNameSpaces)
	data.Pods = findPodsByLabel(oc.Coreclient, data.TestData.TargetPodLabels, data.Namespaces)

	debugLabel := configuration.Label{Prefix: debugLabelPrefix, Name: debugLabelName, Value: debugLabelValue}
	debugLabels := []configuration.Label{debugLabel}
	debugNS := []string{defaultNamespace}
	data.DebugPods = findPodsByLabel(oc.Coreclient, debugLabels, debugNS)
	data.Crds = FindTestCrdNames(data.TestData.CrdFilters)
	data.Csvs = findOperatorsByLabel(oc.OlmClient, []configuration.Label{{Name: tnfCsvTargetLabelName, Prefix: tnfLabelPrefix, Value: tnfCsvTargetLabelValue}}, data.TestData.TargetNameSpaces)
	data.Subscriptions = findSubscriptions(oc.OlmClient, []configuration.Label{{Name: tnfCsvTargetLabelName, Prefix: tnfLabelPrefix, Value: tnfCsvTargetLabelValue}}, data.Namespaces)
	data.HelmList = getHelmList(oc.RestConfig, data.Namespaces)
	openshiftVersion, _ := getOpenshiftVersion(oc.OClient)
	data.OpenshiftVersion = openshiftVersion
	k8sVersion, err := oc.K8sClientversion.DiscoveryClient.ServerVersion()
	if err != nil {
		logrus.Fatalln("can't get the K8s version")
	}
	data.K8sVersion = k8sVersion.GitVersion
	data.Deployments = findDeploymentByLabel(oc.AppsClients, data.TestData.TargetPodLabels, data.Namespaces)
	data.StatefulSet = findStatefulSetByLabel(oc.AppsClients, data.TestData.TargetPodLabels, data.Namespaces)
	data.Hpas = findHpaControllers(oc.K8sClient, data.Namespaces)
	data.Nodes, err = oc.Coreclient.Nodes().List(context.TODO(), metav1.ListOptions{})
	if err != nil {
		logrus.Fatalln("can't get list of nodes")
	}
	return data
}

func namespacesListToStringList(namespaceList []configuration.Namespace) (stringList []string) {
	for _, ns := range namespaceList {
		stringList = append(stringList, ns.Name)
	}
	return stringList
}
func getOpenshiftVersion(oClient *clientconfigv1.ConfigV1Client) (ver string, err error) {
	var clusterOperator *configv1.ClusterOperator
	clusterOperator, err = oClient.ClusterOperators().Get(context.TODO(), "openshift-apiserver", metav1.GetOptions{})
	// error here indicates logged in as non-admin, log and move on
	if err != nil {
		switch {
		case kerrors.IsForbidden(err), kerrors.IsNotFound(err):
			logrus.Infof("OpenShift Version not found (must be logged in to cluster as admin): %v", err)
			err = nil
		}
	}
	if clusterOperator != nil {
		for _, ver := range clusterOperator.Status.Versions {
			if ver.Name == tnfCsvTargetLabelName {
				// openshift-apiserver does not report version,
				// clusteroperator/openshift-apiserver does, and only version number
				return ver.Version, nil
			}
		}
	}
	return "", errors.New("could not get openshift version")
}<|MERGE_RESOLUTION|>--- conflicted
+++ resolved
@@ -18,10 +18,7 @@
 
 import (
 	"context"
-<<<<<<< HEAD
-=======
 	"errors"
->>>>>>> 45dbb30a
 	"fmt"
 	"path/filepath"
 
@@ -36,10 +33,7 @@
 	v1scaling "k8s.io/api/autoscaling/v1"
 	v1 "k8s.io/api/core/v1"
 	apiextv1 "k8s.io/apiextensions-apiserver/pkg/apis/apiextensions/v1"
-<<<<<<< HEAD
-=======
 	kerrors "k8s.io/apimachinery/pkg/api/errors"
->>>>>>> 45dbb30a
 	metav1 "k8s.io/apimachinery/pkg/apis/meta/v1"
 )
 
@@ -53,19 +47,6 @@
 )
 
 type DiscoveredTestData struct {
-<<<<<<< HEAD
-	Env         configuration.TestParameters
-	TestData    configuration.TestConfiguration
-	Pods        []v1.Pod
-	DebugPods   []v1.Pod
-	Crds        []*apiextv1.CustomResourceDefinition
-	Namespaces  []string
-	Csvs        []olmv1Alpha.ClusterServiceVersion
-	Deployments []v1apps.Deployment
-	StatefulSet []v1apps.StatefulSet
-	Hpas        map[string]*v1scaling.HorizontalPodAutoscaler
-	Nodes       *v1.NodeList
-=======
 	Env              configuration.TestParameters
 	TestData         configuration.TestConfiguration
 	Pods             []v1.Pod
@@ -80,7 +61,7 @@
 	HelmList         [][]*release.Release
 	K8sVersion       string
 	OpenshiftVersion string
->>>>>>> 45dbb30a
+	Nodes       *v1.NodeList
 }
 
 var data = DiscoveredTestData{}
