--- conflicted
+++ resolved
@@ -28,12 +28,9 @@
 	"github.com/sirupsen/logrus"
 	clientsholder "github.com/test-network-function/cnf-certification-test/internal/clientsholder"
 	"github.com/test-network-function/cnf-certification-test/pkg/configuration"
-<<<<<<< HEAD
 	"helm.sh/helm/v3/pkg/release"
-=======
 	v1apps "k8s.io/api/apps/v1"
 	v1scaling "k8s.io/api/autoscaling/v1"
->>>>>>> c00f64d0
 	v1 "k8s.io/api/core/v1"
 	apiextv1 "k8s.io/apiextensions-apiserver/pkg/apis/apiextensions/v1"
 	kerrors "k8s.io/apimachinery/pkg/api/errors"
@@ -52,19 +49,6 @@
 )
 
 type DiscoveredTestData struct {
-<<<<<<< HEAD
-	Env              configuration.TestParameters
-	TestData         configuration.TestConfiguration
-	Pods             []v1.Pod
-	DebugPods        []v1.Pod
-	Crds             []*apiextv1.CustomResourceDefinition
-	Namespaces       []string
-	Csvs             []olmv1Alpha.ClusterServiceVersion
-	Subscriptions    []olmv1Alpha.Subscription
-	HelmList         [][]*release.Release
-	K8sVersion       string
-	OpenshiftVersion string
-=======
 	Env         configuration.TestParameters
 	TestData    configuration.TestConfiguration
 	Pods        []v1.Pod
@@ -75,7 +59,10 @@
 	Deployments []v1apps.Deployment
 	StatefulSet []v1apps.StatefulSet
 	Hpas        map[string]*v1scaling.HorizontalPodAutoscaler
->>>>>>> c00f64d0
+  Subscriptions    []olmv1Alpha.Subscription
+	HelmList         [][]*release.Release
+	K8sVersion       string
+	OpenshiftVersion string
 }
 
 var data = DiscoveredTestData{}
@@ -130,19 +117,15 @@
 	data.DebugPods = findPodsByLabel(oc.Coreclient, debugLabels, debugNS)
 	data.Crds = FindTestCrdNames(data.TestData.CrdFilters)
 	data.Csvs = findOperatorsByLabel(oc.OlmClient, []configuration.Label{{Name: tnfCsvTargetLabelName, Prefix: tnfLabelPrefix, Value: tnfCsvTargetLabelValue}}, data.TestData.TargetNameSpaces)
-<<<<<<< HEAD
 	data.Subscriptions = findSubscriptions(oc.OlmClient, []configuration.Label{{Name: tnfCsvTargetLabelName, Prefix: tnfLabelPrefix, Value: tnfCsvTargetLabelValue}}, data.TestData.TargetNameSpaces)
 	data.HelmList = getHelmList(oc.RestConfig, data.TestData.TargetNameSpaces)
 	openshiftVersion, _ := getOpenshiftVersion(oc.OClient)
 	data.OpenshiftVersion = openshiftVersion
 	k8sVersion, _ := oc.K8sClient.DiscoveryClient.ServerVersion()
 	data.K8sVersion = k8sVersion.GitVersion
-	//logrus.Infof("k8sVersion=%s openshiftVersion=%s", k8sVersion, openshiftVersion)
-=======
 	data.Deployments = findDeploymentByLabel(oc.AppsClients, data.TestData.TargetPodLabels, data.Namespaces)
 	data.StatefulSet = findStatefulSetByLabel(oc.AppsClients, data.TestData.TargetPodLabels, data.Namespaces)
 	data.Hpas = findHpaControllers(oc.K8sClient, data.Namespaces)
->>>>>>> c00f64d0
 	return data
 
 }
