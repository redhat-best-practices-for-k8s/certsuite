// Copyright (C) 2020-2023 Red Hat, Inc.
//
// This program is free software; you can redistribute it and/or modify
// it under the terms of the GNU General Public License as published by
// the Free Software Foundation; either version 2 of the License, or
// (at your option) any later version.
//
// This program is distributed in the hope that it will be useful,
// but WITHOUT ANY WARRANTY; without even the implied warranty of
// MERCHANTABILITY or FITNESS FOR A PARTICULAR PURPOSE.  See the
// GNU General Public License for more details.
//
// You should have received a copy of the GNU General Public License along
// with this program; if not, write to the Free Software Foundation, Inc.,
// 51 Franklin Street, Fifth Floor, Boston, MA 02110-1301 USA.

package main

import (
	_ "embed"
	"fmt"
	"os"

	"github.com/test-network-function/cnf-certification-test/pkg/certsuite"
<<<<<<< HEAD
	"github.com/test-network-function/cnf-certification-test/pkg/flags"
	"github.com/test-network-function/cnf-certification-test/pkg/loghelper"
=======
>>>>>>> e7874a53
	"github.com/test-network-function/cnf-certification-test/pkg/versions"

	"github.com/test-network-function/cnf-certification-test/cnf-certification-test/webserver"

	"github.com/test-network-function/cnf-certification-test/internal/cli"
	"github.com/test-network-function/cnf-certification-test/internal/log"
	"github.com/test-network-function/cnf-certification-test/pkg/configuration"
)

const (
	CnfCertificationTestSuiteName = "CNF Certification Test Suite"
	defaultCliArgValue            = ""
	junitFlagKey                  = "junit"
	TNFReportKey                  = "cnf-certification-test"
	extraInfoKey                  = "testsExtraInfo"
	logFileName                   = "cnf-certsuite.log"
	logFilePermissions            = 0o644
)

func init() {
	flags.InitFlags()
}

<<<<<<< HEAD
// setLogLevel sets the log level for logrus based on the "TNF_LOG_LEVEL" environment variable
func setLogLevel() {
	params := configuration.GetTestParameters()

	var logLevel, err = logrus.ParseLevel(params.LogLevel)
	if err != nil {
		logrus.Error("TNF_LOG_LEVEL environment set with an invalid value, defaulting to DEBUG \n Valid values are:  trace, debug, info, warn, error, fatal, panic")
		logLevel = logrus.DebugLevel
	}

	logrus.SetLevel(logLevel)
}

//nolint:funlen
func main() {
	err := configuration.LoadEnvironmentVariables()
=======
func getK8sClientsConfigFileNames() []string {
	params := configuration.GetTestParameters()
	fileNames := []string{}
	if params.Kubeconfig != "" {
		// Add the kubeconfig path
		fileNames = append(fileNames, params.Kubeconfig)
	}
	if params.Home != "" {
		kubeConfigFilePath := filepath.Join(params.Home, ".kube", "config")
		// Check if the kubeconfig path exists
		if _, err := os.Stat(kubeConfigFilePath); err == nil {
			log.Info("kubeconfig path %s is present", kubeConfigFilePath)
			// Only add the kubeconfig to the list of paths if it exists, since it is not added by the user
			fileNames = append(fileNames, kubeConfigFilePath)
		} else {
			log.Info("kubeconfig path %s is not present", kubeConfigFilePath)
		}
	}

	return fileNames
}

func createLogFile(outputDir string) (*os.File, error) {
	logFilePath := outputDir + "/" + logFileName
	err := os.Remove(logFilePath)
	if err != nil && !os.IsNotExist(err) {
		return nil, fmt.Errorf("could not delete old log file, err: %v", err)
	}

	logFile, err := os.OpenFile(logFilePath, os.O_RDWR|os.O_CREATE, logFilePermissions)
>>>>>>> e7874a53
	if err != nil {
		return nil, fmt.Errorf("could not open a new log file, err: %v", err)
	}

	return logFile, nil
}

func setupLogger(logFile *os.File) {
	logLevel, err := log.ParseLevel(configuration.GetTestParameters().LogLevel)
	if err != nil {
		fmt.Fprintf(os.Stderr, "Could not parse log level, err: %v. Defaulting to DEBUG.", err)
	}

	log.SetupLogger(logFile, logLevel)
	log.Info("Log file: %s (level=%s)", logFileName, logLevel.String())
}

//nolint:funlen
func main() {
	err := configuration.LoadEnvironmentVariables()
	if err != nil {
		fmt.Fprintf(os.Stderr, "Could not load the environment variables, err: %v", err)
		os.Exit(1)
	}

	logFile, err := createLogFile(*claimPath)
	if err != nil {
		fmt.Fprintf(os.Stderr, "Could not create the log file, err: %v", err)
		os.Exit(1)
	}
	defer logFile.Close()

	setupLogger(logFile)

<<<<<<< HEAD
	logrus.Infof("TNF Version         : %v", versions.GitVersion())
	logrus.Infof("Claim Format Version: %s", versions.ClaimFormatVersion)
	logrus.Infof("Labels filter       : %v", *flags.LabelsFlag)
=======
	log.Info("TNF Version         : %v", versions.GitVersion())
	log.Info("Claim Format Version: %s", versions.ClaimFormatVersion)
	log.Info("Labels filter       : %v", *labelsFlag)
>>>>>>> e7874a53

	cli.PrintBanner()

	fmt.Printf("CNFCERT version: %s\n", versions.GitVersion())
	fmt.Printf("Claim file version: %s\n", versions.ClaimFormatVersion)
	fmt.Printf("Checks filter: %s\n", *flags.LabelsFlag)
	fmt.Printf("Output folder: %s\n", *flags.ClaimPath)
	fmt.Printf("Log file: %s\n", logFileName)
	fmt.Printf("\n")

<<<<<<< HEAD
	if *flags.ListFlag {
=======
	fmt.Println("Building test environment...")
	fmt.Printf("\n")

	_ = clientsholder.GetClientsHolder(getK8sClientsConfigFileNames()...)

	certsuite.LoadChecksDB(*labelsFlag)

	if *listFlag {
>>>>>>> e7874a53
		// ToDo: List all the available checks, filtered with --labels.

		fmt.Fprint(os.Stderr, "Checks listing is not implemented yet")
		os.Exit(1) //nolint:gocritic
	}

<<<<<<< HEAD
	// Set clientsholder singleton with the filenames from the env vars.
	logrus.Infof("Output folder for the claim file: %s", *flags.ClaimPath)
	if *flags.ServerModeFlag {
		logrus.Info("Running CNF Certification Suite in web server mode.")
		webserver.StartServer(*flags.ClaimPath)
=======
	// Diagnostic functions will run when no labels are provided.
	if *labelsFlag == noLabelsExpr {
		log.Warn("CNF Certification Suite will run in diagnostic mode so no test case will be launched.")
	}

	var timeout time.Duration
	timeout, err = time.ParseDuration(*timeoutFlag)
	if err != nil {
		log.Error("Failed to parse timeout flag %v: %v, using default timeout value %v", *timeoutFlag, err, timeoutFlagDefaultvalue)
		timeout = timeoutFlagDefaultvalue
	}

	// Set clientsholder singleton with the filenames from the env vars.
	log.Info("Output folder for the claim file: %s", *claimPath)
	if *serverModeFlag {
		log.Info("Running CNF Certification Suite in web server mode.")
		webserver.StartServer(*claimPath)
>>>>>>> e7874a53
	} else {
		log.Info("Running CNF Certification Suite in stand-alone mode.")
		certsuite.Run(*flags.LabelsFlag, *flags.ClaimPath)
	}
}<|MERGE_RESOLUTION|>--- conflicted
+++ resolved
@@ -22,11 +22,7 @@
 	"os"
 
 	"github.com/test-network-function/cnf-certification-test/pkg/certsuite"
-<<<<<<< HEAD
 	"github.com/test-network-function/cnf-certification-test/pkg/flags"
-	"github.com/test-network-function/cnf-certification-test/pkg/loghelper"
-=======
->>>>>>> e7874a53
 	"github.com/test-network-function/cnf-certification-test/pkg/versions"
 
 	"github.com/test-network-function/cnf-certification-test/cnf-certification-test/webserver"
@@ -50,46 +46,6 @@
 	flags.InitFlags()
 }
 
-<<<<<<< HEAD
-// setLogLevel sets the log level for logrus based on the "TNF_LOG_LEVEL" environment variable
-func setLogLevel() {
-	params := configuration.GetTestParameters()
-
-	var logLevel, err = logrus.ParseLevel(params.LogLevel)
-	if err != nil {
-		logrus.Error("TNF_LOG_LEVEL environment set with an invalid value, defaulting to DEBUG \n Valid values are:  trace, debug, info, warn, error, fatal, panic")
-		logLevel = logrus.DebugLevel
-	}
-
-	logrus.SetLevel(logLevel)
-}
-
-//nolint:funlen
-func main() {
-	err := configuration.LoadEnvironmentVariables()
-=======
-func getK8sClientsConfigFileNames() []string {
-	params := configuration.GetTestParameters()
-	fileNames := []string{}
-	if params.Kubeconfig != "" {
-		// Add the kubeconfig path
-		fileNames = append(fileNames, params.Kubeconfig)
-	}
-	if params.Home != "" {
-		kubeConfigFilePath := filepath.Join(params.Home, ".kube", "config")
-		// Check if the kubeconfig path exists
-		if _, err := os.Stat(kubeConfigFilePath); err == nil {
-			log.Info("kubeconfig path %s is present", kubeConfigFilePath)
-			// Only add the kubeconfig to the list of paths if it exists, since it is not added by the user
-			fileNames = append(fileNames, kubeConfigFilePath)
-		} else {
-			log.Info("kubeconfig path %s is not present", kubeConfigFilePath)
-		}
-	}
-
-	return fileNames
-}
-
 func createLogFile(outputDir string) (*os.File, error) {
 	logFilePath := outputDir + "/" + logFileName
 	err := os.Remove(logFilePath)
@@ -98,7 +54,6 @@
 	}
 
 	logFile, err := os.OpenFile(logFilePath, os.O_RDWR|os.O_CREATE, logFilePermissions)
->>>>>>> e7874a53
 	if err != nil {
 		return nil, fmt.Errorf("could not open a new log file, err: %v", err)
 	}
@@ -116,7 +71,6 @@
 	log.Info("Log file: %s (level=%s)", logFileName, logLevel.String())
 }
 
-//nolint:funlen
 func main() {
 	err := configuration.LoadEnvironmentVariables()
 	if err != nil {
@@ -124,7 +78,7 @@
 		os.Exit(1)
 	}
 
-	logFile, err := createLogFile(*claimPath)
+	logFile, err := createLogFile(*flags.ClaimPath)
 	if err != nil {
 		fmt.Fprintf(os.Stderr, "Could not create the log file, err: %v", err)
 		os.Exit(1)
@@ -133,15 +87,9 @@
 
 	setupLogger(logFile)
 
-<<<<<<< HEAD
-	logrus.Infof("TNF Version         : %v", versions.GitVersion())
-	logrus.Infof("Claim Format Version: %s", versions.ClaimFormatVersion)
-	logrus.Infof("Labels filter       : %v", *flags.LabelsFlag)
-=======
 	log.Info("TNF Version         : %v", versions.GitVersion())
 	log.Info("Claim Format Version: %s", versions.ClaimFormatVersion)
-	log.Info("Labels filter       : %v", *labelsFlag)
->>>>>>> e7874a53
+	log.Info("Labels filter       : %v", *flags.LabelsFlag)
 
 	cli.PrintBanner()
 
@@ -152,49 +100,18 @@
 	fmt.Printf("Log file: %s\n", logFileName)
 	fmt.Printf("\n")
 
-<<<<<<< HEAD
 	if *flags.ListFlag {
-=======
-	fmt.Println("Building test environment...")
-	fmt.Printf("\n")
-
-	_ = clientsholder.GetClientsHolder(getK8sClientsConfigFileNames()...)
-
-	certsuite.LoadChecksDB(*labelsFlag)
-
-	if *listFlag {
->>>>>>> e7874a53
 		// ToDo: List all the available checks, filtered with --labels.
 
 		fmt.Fprint(os.Stderr, "Checks listing is not implemented yet")
 		os.Exit(1) //nolint:gocritic
 	}
 
-<<<<<<< HEAD
 	// Set clientsholder singleton with the filenames from the env vars.
-	logrus.Infof("Output folder for the claim file: %s", *flags.ClaimPath)
+	log.Info("Output folder for the claim file: %s", *flags.ClaimPath)
 	if *flags.ServerModeFlag {
-		logrus.Info("Running CNF Certification Suite in web server mode.")
+		log.Info("Running CNF Certification Suite in web server mode.")
 		webserver.StartServer(*flags.ClaimPath)
-=======
-	// Diagnostic functions will run when no labels are provided.
-	if *labelsFlag == noLabelsExpr {
-		log.Warn("CNF Certification Suite will run in diagnostic mode so no test case will be launched.")
-	}
-
-	var timeout time.Duration
-	timeout, err = time.ParseDuration(*timeoutFlag)
-	if err != nil {
-		log.Error("Failed to parse timeout flag %v: %v, using default timeout value %v", *timeoutFlag, err, timeoutFlagDefaultvalue)
-		timeout = timeoutFlagDefaultvalue
-	}
-
-	// Set clientsholder singleton with the filenames from the env vars.
-	log.Info("Output folder for the claim file: %s", *claimPath)
-	if *serverModeFlag {
-		log.Info("Running CNF Certification Suite in web server mode.")
-		webserver.StartServer(*claimPath)
->>>>>>> e7874a53
 	} else {
 		log.Info("Running CNF Certification Suite in stand-alone mode.")
 		certsuite.Run(*flags.LabelsFlag, *flags.ClaimPath)
