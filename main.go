// Copyright (C) 2020-2023 Red Hat, Inc.
//
// This program is free software; you can redistribute it and/or modify
// it under the terms of the GNU General Public License as published by
// the Free Software Foundation; either version 2 of the License, or
// (at your option) any later version.
//
// This program is distributed in the hope that it will be useful,
// but WITHOUT ANY WARRANTY; without even the implied warranty of
// MERCHANTABILITY or FITNESS FOR A PARTICULAR PURPOSE.  See the
// GNU General Public License for more details.
//
// You should have received a copy of the GNU General Public License along
// with this program; if not, write to the Free Software Foundation, Inc.,
// 51 Franklin Street, Fifth Floor, Boston, MA 02110-1301 USA.

package main

import (
	_ "embed"
	"flag"
	"fmt"
	"os"
	"path/filepath"
	"time"

	"github.com/sirupsen/logrus"
	"github.com/test-network-function/cnf-certification-test/pkg/certsuite"
	"github.com/test-network-function/cnf-certification-test/pkg/loghelper"
	"github.com/test-network-function/cnf-certification-test/pkg/versions"

	"github.com/test-network-function/cnf-certification-test/cnf-certification-test/webserver"

	"github.com/test-network-function/cnf-certification-test/internal/clientsholder"
	"github.com/test-network-function/cnf-certification-test/internal/log"
	"github.com/test-network-function/cnf-certification-test/pkg/configuration"
)

const (
	claimPathFlagKey              = "claimloc"
	CnfCertificationTestSuiteName = "CNF Certification Test Suite"
	defaultClaimPath              = "."
	defaultCliArgValue            = ""
	junitFlagKey                  = "junit"
	TNFReportKey                  = "cnf-certification-test"
	extraInfoKey                  = "testsExtraInfo"
	noLabelsExpr                  = "none"
	logFileName                   = "cnf-certsuite.log"
	logFilePermissions            = 0o644
)

const (
	labelsFlagName         = "label-filter"
	labelsFlagDefaultValue = "common"

	labelsFlagUsage = "--label-filter <expression>  e.g. --label-filter 'access-control && !access-control-sys-admin-capability'"

	timeoutFlagName         = "timeout"
	timeoutFlagDefaultvalue = 24 * time.Hour

	timeoutFlagUsage = "--timeout <time>  e.g. --timeout 30m  or -timeout 1h30m"

	listFlagName         = "list"
	listFlagDefaultValue = false

	listFlagUsage = "--list Shows all the available checks/tests. Can be filtered with --label-filter."

	serverModeFlagName         = "serverMode"
	serverModeFlagDefaultValue = false

	serverModeFlagUsage = "--serverMode or -serverMode runs in web server mode."
)

var (
	claimPath *string

	// labelsFlag holds the labels expression to filter the checks to run.
	labelsFlag     *string
	timeoutFlag    *string
	listFlag       *bool
	serverModeFlag *bool
)

func init() {
	claimPath = flag.String(claimPathFlagKey, defaultClaimPath,
		"the path where the claimfile will be output")

	labelsFlag = flag.String(labelsFlagName, labelsFlagDefaultValue, labelsFlagUsage)
	timeoutFlag = flag.String(timeoutFlagName, timeoutFlagDefaultvalue.String(), timeoutFlagUsage)
	listFlag = flag.Bool(listFlagName, listFlagDefaultValue, listFlagUsage)
	serverModeFlag = flag.Bool(serverModeFlagName, serverModeFlagDefaultValue, serverModeFlagUsage)

	flag.Parse()
	if *labelsFlag == "" {
		*labelsFlag = noLabelsExpr
	}
}

// setLogLevel sets the log level for logrus based on the "TNF_LOG_LEVEL" environment variable
func setLogLevel() {
	params := configuration.GetTestParameters()

	var logLevel, err = logrus.ParseLevel(params.LogLevel)
	if err != nil {
		logrus.Error("TNF_LOG_LEVEL environment set with an invalid value, defaulting to DEBUG \n Valid values are:  trace, debug, info, warn, error, fatal, panic")
		logLevel = logrus.DebugLevel
	}

	logrus.Info("Log level set to: ", logLevel)
	logrus.SetLevel(logLevel)
}

func getK8sClientsConfigFileNames() []string {
	params := configuration.GetTestParameters()
	fileNames := []string{}
	if params.Kubeconfig != "" {
		// Add the kubeconfig path
		fileNames = append(fileNames, params.Kubeconfig)
	}
	if params.Home != "" {
		kubeConfigFilePath := filepath.Join(params.Home, ".kube", "config")
		// Check if the kubeconfig path exists
		if _, err := os.Stat(kubeConfigFilePath); err == nil {
			logrus.Infof("kubeconfig path %s is present", kubeConfigFilePath)
			// Only add the kubeconfig to the list of paths if it exists, since it is not added by the user
			fileNames = append(fileNames, kubeConfigFilePath)
		} else {
			logrus.Infof("kubeconfig path %s is not present", kubeConfigFilePath)
		}
	}

	return fileNames
}

//nolint:funlen
func main() {
	err := configuration.LoadEnvironmentVariables()
	if err != nil {
		fmt.Fprintf(os.Stderr, "could not load the environment variables, err: %v", err)
		os.Exit(1)
	}

	// Set up logging params for logrus
	loghelper.SetLogFormat()
	setLogLevel()

	// Set up logger
	err = os.Remove(logFileName)
	if err != nil && !os.IsNotExist(err) {
		fmt.Fprintf(os.Stderr, "could not delete old log file, err: %v", err)
		os.Exit(1)
	}

	logFile, err := os.OpenFile(logFileName, os.O_RDWR|os.O_CREATE, logFilePermissions)
	if err != nil {
		fmt.Fprintf(os.Stderr, "could not create log file, err: %v", err)
		os.Exit(1)
	}
	defer logFile.Close()

	log.SetupLogger(logFile)
	log.Info("Log file: %s", logFileName)

	certsuite.LoadChecksDB()

	logrus.Infof("TNF Version         : %v", versions.GitVersion())
	logrus.Infof("Claim Format Version: %s", versions.ClaimFormatVersion)
	logrus.Infof("Labels filter       : %v", *labelsFlag)

	_ = clientsholder.GetClientsHolder(getK8sClientsConfigFileNames()...)

	certsuite.LoadChecksDB(*labelsFlag)

	if *listFlag {
		// ToDo: List all the available checks, filtered with --labels.
		logrus.Errorf("Not implemented yet.")
		os.Exit(1) //nolint:gocritic
	}

	// Diagnostic functions will run when no labels are provided.
	if *labelsFlag == noLabelsExpr {
		logrus.Warnf("CNF Certification Suite will run in diagnostic mode so no test case will be launched.")
	}

	var timeout time.Duration
	timeout, err = time.ParseDuration(*timeoutFlag)
	if err != nil {
		logrus.Errorf("Failed to parse timeout flag %v: %v, using default timeout value %v", *timeoutFlag, err, timeoutFlagDefaultvalue)
		timeout = timeoutFlagDefaultvalue
	}

	// Set clientsholder singleton with the filenames from the env vars.
	logrus.Infof("Output folder for the claim file: %s", *claimPath)
	if *serverModeFlag {
		logrus.Info("Running CNF Certification Suite in web server mode.")
		webserver.StartServer(*claimPath)
	} else {
<<<<<<< HEAD
		log.Info("Running CNF Certification Suite in stand-alone mode.")
=======
		logrus.Info("Running CNF Certification Suite in stand-alone mode.")
		_ = clientsholder.GetClientsHolder(getK8sClientsConfigFileNames()...)
>>>>>>> a7126252
		certsuite.Run(*labelsFlag, *claimPath, timeout)
	}
}<|MERGE_RESOLUTION|>--- conflicted
+++ resolved
@@ -161,8 +161,6 @@
 	log.SetupLogger(logFile)
 	log.Info("Log file: %s", logFileName)
 
-	certsuite.LoadChecksDB()
-
 	logrus.Infof("TNF Version         : %v", versions.GitVersion())
 	logrus.Infof("Claim Format Version: %s", versions.ClaimFormatVersion)
 	logrus.Infof("Labels filter       : %v", *labelsFlag)
@@ -195,12 +193,7 @@
 		logrus.Info("Running CNF Certification Suite in web server mode.")
 		webserver.StartServer(*claimPath)
 	} else {
-<<<<<<< HEAD
 		log.Info("Running CNF Certification Suite in stand-alone mode.")
-=======
-		logrus.Info("Running CNF Certification Suite in stand-alone mode.")
-		_ = clientsholder.GetClientsHolder(getK8sClientsConfigFileNames()...)
->>>>>>> a7126252
 		certsuite.Run(*labelsFlag, *claimPath, timeout)
 	}
 }