{
  "grades": {
    "requiredPassingTests": [
      {
        "id": "access-control-bpf-capability-check",
        "suite": "access-control",
        "tags": "telco"
      },
      {
        "id": "access-control-cluster-role-bindings",
        "suite": "access-control",
        "tags": "telco"
      },
      {
        "id": "access-control-container-host-port",
        "suite": "access-control",
        "tags": "common"
      },
      {
        "id": "access-control-crd-roles",
        "suite": "access-control",
        "tags": "extended"
      },
      {
        "id": "access-control-ipc-lock-capability-check",
        "suite": "access-control",
        "tags": "telco"
      },
      {
        "id": "access-control-namespace",
        "suite": "access-control",
        "tags": "common"
      },
      {
        "id": "access-control-namespace-resource-quota",
        "suite": "access-control",
        "tags": "extended"
      },
      {
        "id": "access-control-net-admin-capability-check",
        "suite": "access-control",
        "tags": "telco"
      },
      {
        "id": "access-control-net-raw-capability-check",
        "suite": "access-control",
        "tags": "telco"
      },
      {
        "id": "access-control-no-1337-uid",
        "suite": "access-control",
        "tags": "extended"
      },
      {
        "id": "access-control-one-process-per-container",
        "suite": "access-control",
        "tags": "common"
      },
      {
        "id": "access-control-pod-automount-service-account-token",
        "suite": "access-control",
        "tags": "telco"
      },
      {
        "id": "access-control-pod-host-ipc",
        "suite": "access-control",
        "tags": "common"
      },
      {
        "id": "access-control-pod-host-network",
        "suite": "access-control",
        "tags": "common"
      },
      {
        "id": "access-control-pod-host-path",
        "suite": "access-control",
        "tags": "common"
      },
      {
        "id": "access-control-pod-host-pid",
        "suite": "access-control",
        "tags": "common"
      },
      {
        "id": "access-control-pod-role-bindings",
        "suite": "access-control",
        "tags": "common"
      },
      {
        "id": "access-control-pod-service-account",
        "suite": "access-control",
        "tags": "common"
      },
      {
        "id": "access-control-requests-and-limits",
        "suite": "access-control",
        "tags": "telco"
      },
      {
        "id": "access-control-security-context-non-root-user-check",
        "suite": "access-control",
        "tags": "common"
      },
      {
        "id": "access-control-service-type",
        "suite": "access-control",
        "tags": "common"
      },
      {
        "id": "access-control-ssh-daemons",
        "suite": "access-control",
        "tags": "telco"
      },
      {
        "id": "access-control-sys-admin-capability-check",
        "suite": "access-control",
        "tags": "common"
      },
      {
        "id": "access-control-sys-nice-realtime-capability",
        "suite": "access-control",
        "tags": "telco"
      },
      {
        "id": "affiliated-certification-operator-is-certified",
        "suite": "affiliated-certification",
        "tags": "common"
      },
      {
        "id": "lifecycle-container-shutdown",
        "suite": "lifecycle",
        "tags": "telco"
      },
      {
        "id": "lifecycle-container-startup",
        "suite": "lifecycle",
        "tags": "telco"
      },
      {
        "id": "lifecycle-deployment-scaling",
        "suite": "lifecycle",
        "tags": "common"
      },
      {
        "id": "lifecycle-image-pull-policy",
        "suite": "lifecycle",
        "tags": "telco"
      },
      {
        "id": "lifecycle-liveness-probe",
        "suite": "lifecycle",
        "tags": "telco"
      },
      {
        "id": "lifecycle-pod-high-availability",
        "suite": "lifecycle",
        "tags": "common"
      },
      {
        "id": "lifecycle-pod-owner-type",
        "suite": "lifecycle",
        "tags": "telco"
      },
      {
<<<<<<< HEAD
=======
        "id": "lifecycle-pod-recreation",
        "suite": "lifecycle",
        "tags": "common"
      },
      {
>>>>>>> 8bf3fce5
        "id": "lifecycle-pod-scheduling",
        "suite": "lifecycle",
        "tags": "telco"
      },
      {
        "id": "lifecycle-pod-toleration-bypass",
        "suite": "lifecycle",
        "tags": "telco"
      },
      {
        "id": "lifecycle-readiness-probe",
        "suite": "lifecycle",
        "tags": "telco"
      },
      {
        "id": "lifecycle-startup-probe",
        "suite": "lifecycle",
        "tags": "telco"
      },
      {
        "id": "manageability-container-port-name-format",
        "suite": "manageability",
        "tags": "extended"
      },
      {
        "id": "manageability-containers-image-tag",
        "suite": "manageability",
        "tags": "extended"
      },
      {
        "id": "networking-dual-stack-service",
        "suite": "networking",
        "tags": "extended"
      },
      {
        "id": "networking-icmpv4-connectivity",
        "suite": "networking",
        "tags": "common"
      },
      {
        "id": "networking-icmpv4-connectivity-multus",
        "suite": "networking",
        "tags": "telco"
      },
      {
        "id": "networking-icmpv6-connectivity",
        "suite": "networking",
        "tags": "common"
      },
      {
        "id": "networking-icmpv6-connectivity-multus",
        "suite": "networking",
        "tags": "telco"
      },
      {
        "id": "networking-network-policy-deny-all",
        "suite": "networking",
        "tags": "common"
      },
      {
        "id": "networking-ocp-reserved-ports-usage",
        "suite": "networking",
        "tags": "common"
      },
      {
        "id": "networking-reserved-partner-ports",
        "suite": "networking",
        "tags": "extended"
      },
      {
        "id": "networking-undeclared-container-ports-usage",
        "suite": "networking",
        "tags": "extended"
      },
      {
        "id": "observability-container-logging",
        "suite": "observability",
        "tags": "telco"
      },
      {
        "id": "observability-crd-status",
        "suite": "observability",
        "tags": "common"
      },
      {
        "id": "observability-pod-disruption-budget",
        "suite": "observability",
        "tags": "common"
      },
      {
        "id": "observability-termination-policy",
        "suite": "observability",
        "tags": "telco"
      },
      {
        "id": "performance-exclusive-cpu-pool",
        "suite": "performance",
        "tags": "faredge"
      },
      {
        "id": "performance-max-resources-exec-probes",
        "suite": "performance",
        "tags": "faredge"
      },
      {
        "id": "platform-alteration-isredhat-release",
        "suite": "platform-alteration",
        "tags": "common"
      },
      {
        "id": "platform-alteration-tainted-node-kernel",
        "suite": "platform-alteration",
        "tags": "common"
      }
    ],
    "gradeName": "good"
  }
}<|MERGE_RESOLUTION|>--- conflicted
+++ resolved
@@ -162,14 +162,11 @@
         "tags": "telco"
       },
       {
-<<<<<<< HEAD
-=======
         "id": "lifecycle-pod-recreation",
         "suite": "lifecycle",
         "tags": "common"
       },
       {
->>>>>>> 8bf3fce5
         "id": "lifecycle-pod-scheduling",
         "suite": "lifecycle",
         "tags": "telco"
