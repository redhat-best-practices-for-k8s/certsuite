{
<<<<<<< HEAD
  "partner_tag": "v4.5.5",
  "claimFormat": "v0.4.0",
  "parserTag": "v0.4.0"
=======
  "partner_tag": "v4.5.7",
  "claimFormat": "v0.3.0",
  "parserTag": "v0.3.1"
>>>>>>> aa575751
}<|MERGE_RESOLUTION|>--- conflicted
+++ resolved
@@ -1,11 +1,5 @@
 {
-<<<<<<< HEAD
-  "partner_tag": "v4.5.5",
+  "partner_tag": "v4.5.7",
   "claimFormat": "v0.4.0",
   "parserTag": "v0.4.0"
-=======
-  "partner_tag": "v4.5.7",
-  "claimFormat": "v0.3.0",
-  "parserTag": "v0.3.1"
->>>>>>> aa575751
 }