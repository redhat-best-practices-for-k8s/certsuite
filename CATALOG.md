--- conflicted
+++ resolved
@@ -573,43 +573,27 @@
 
 Property|Description
 ---|---
-<<<<<<< HEAD
-Unique ID|lifecycle-container-poststart
+Unique ID|lifecycle-container-shutdown
+Description|Ensure that the containers lifecycle preStop management feature is configured. The most basic requirement for the lifecycle management of Pods in OpenShift are the ability to start and stop correctly. There are different ways a pod can stop on an OpenShift cluster. One way is that the pod can remain alive but non-functional. Another way is that the pod can crash and become non-functional. When pods are shut down by the platform they are sent a SIGTERM signal which means that the process in the container should start shutting down, closing connections and stopping all activity. If the pod doesn’t shut down within the default 30 seconds then the platform may send a SIGKILL signal which will stop the pod immediately. This method isn’t as clean and the default time between the SIGTERM and SIGKILL messages can be modified based on the requirements of the application. Containers should respond to SIGTERM/SIGKILL with graceful shutdown.
+Suggested Remediation|The preStop can be used to gracefully stop the container and clean resources (e.g., DB connection). For details, see https://www.containiq.com/post/kubernetes-container-lifecycle-events-and-hooks and https://kubernetes.io/docs/concepts/containers/container-lifecycle-hooks. All pods must respond to SIGTERM signal and shutdown gracefully with a zero exit code.
+Best Practice Reference|https://test-network-function.github.io/cnf-best-practices/#cnf-best-practices-cloud-native-design-best-practices
+Exception Process|Identify which pod is not conforming to the process and submit information as to why it cannot use a preStop shutdown specification.
+Tags|telco,lifecycle
+|**Scenario**|**Optional/Mandatory**|
+|Extended|Mandatory|
+|Far-Edge|Mandatory|
+|Non-Telco|Optional|
+|Telco|Mandatory|
+
+#### lifecycle-container-prestop
+
+Property|Description
+---|---
+Unique ID|lifecycle-container-startup
 Description|Ensure that the containers lifecycle postStart management feature is configured. A container must receive important events from the platform and conform/react to these events properly. For example, a container should catch SIGTERM or SIGKILL from the platform and shutdown as quickly as possible. Other typically important events from the platform are PostStart to initialize before servicing requests and PreStop to release resources cleanly before shutting down.
 Suggested Remediation|PostStart is normally used to configure the container, set up dependencies, and record the new creation. You could use this event to check that a required API is available before the container’s main work begins. Kubernetes will not change the container’s state to Running until the PostStart script has executed successfully. For details, see https://www.containiq.com/post/kubernetes-container-lifecycle-events-and-hooks and https://kubernetes.io/docs/concepts/containers/container-lifecycle-hooks. PostStart is used to configure container, set up dependencies, record new creation. It can also be used to check that a required API is available before the container’s work begins.
 Best Practice Reference|https://test-network-function.github.io/cnf-best-practices/#cnf-best-practices-cloud-native-design-best-practices
 Exception Process|Identify which pod is not conforming to the process and submit information as to why it cannot use a postStart startup specification.
-=======
-Unique ID|lifecycle-container-shutdown
-Description|Ensure that the containers lifecycle preStop management feature is configured. The most basic requirement for the lifecycle management of Pods in OpenShift are the ability to start and stop correctly. There are different ways a pod can stop on an OpenShift cluster. One way is that the pod can remain alive but non-functional. Another way is that the pod can crash and become non-functional. When pods are shut down by the platform they are sent a SIGTERM signal which means that the process in the container should start shutting down, closing connections and stopping all activity. If the pod doesn’t shut down within the default 30 seconds then the platform may send a SIGKILL signal which will stop the pod immediately. This method isn’t as clean and the default time between the SIGTERM and SIGKILL messages can be modified based on the requirements of the application. Containers should respond to SIGTERM/SIGKILL with graceful shutdown.
-Suggested Remediation|The preStop can be used to gracefully stop the container and clean resources (e.g., DB connection). For details, see https://www.containiq.com/post/kubernetes-container-lifecycle-events-and-hooks and https://kubernetes.io/docs/concepts/containers/container-lifecycle-hooks. All pods must respond to SIGTERM signal and shutdown gracefully with a zero exit code.
-Best Practice Reference|https://test-network-function.github.io/cnf-best-practices-guide/#cnf-best-practices-cloud-native-design-best-practices
-Exception Process|Identify which pod is not conforming to the process and submit information as to why it cannot use a preStop shutdown specification.
->>>>>>> 1c3dc050
-Tags|telco,lifecycle
-|**Scenario**|**Optional/Mandatory**|
-|Extended|Mandatory|
-|Far-Edge|Mandatory|
-|Non-Telco|Optional|
-|Telco|Mandatory|
-
-#### lifecycle-container-prestop
-
-Property|Description
----|---
-<<<<<<< HEAD
-Unique ID|lifecycle-container-prestop
-Description|Ensure that the containers lifecycle preStop management feature is configured. The most basic requirement for the lifecycle management of Pods in OpenShift are the ability to start and stop correctly. There are different ways a pod can stop on an OpenShift cluster. One way is that the pod can remain alive but non-functional. Another way is that the pod can crash and become non-functional. When pods are shut down by the platform they are sent a SIGTERM signal which means that the process in the container should start shutting down, closing connections and stopping all activity. If the pod doesn’t shut down within the default 30 seconds then the platform may send a SIGKILL signal which will stop the pod immediately. This method isn’t as clean and the default time between the SIGTERM and SIGKILL messages can be modified based on the requirements of the application. Containers should respond to SIGTERM/SIGKILL with graceful shutdown.
-Suggested Remediation|The preStop can be used to gracefully stop the container and clean resources (e.g., DB connection). For details, see https://www.containiq.com/post/kubernetes-container-lifecycle-events-and-hooks and https://kubernetes.io/docs/concepts/containers/container-lifecycle-hooks. All pods must respond to SIGTERM signal and shutdown gracefully with a zero exit code.
-Best Practice Reference|https://test-network-function.github.io/cnf-best-practices/#cnf-best-practices-cloud-native-design-best-practices
-Exception Process|Identify which pod is not conforming to the process and submit information as to why it cannot use a preStop shutdown specification.
-=======
-Unique ID|lifecycle-container-startup
-Description|Ensure that the containers lifecycle postStart management feature is configured. A container must receive important events from the platform and conform/react to these events properly. For example, a container should catch SIGTERM or SIGKILL from the platform and shutdown as quickly as possible. Other typically important events from the platform are PostStart to initialize before servicing requests and PreStop to release resources cleanly before shutting down.
-Suggested Remediation|PostStart is normally used to configure the container, set up dependencies, and record the new creation. You could use this event to check that a required API is available before the container’s main work begins. Kubernetes will not change the container’s state to Running until the PostStart script has executed successfully. For details, see https://www.containiq.com/post/kubernetes-container-lifecycle-events-and-hooks and https://kubernetes.io/docs/concepts/containers/container-lifecycle-hooks. PostStart is used to configure container, set up dependencies, record new creation. It can also be used to check that a required API is available before the container’s work begins.
-Best Practice Reference|https://test-network-function.github.io/cnf-best-practices-guide/#cnf-best-practices-cloud-native-design-best-practices
-Exception Process|Identify which pod is not conforming to the process and submit information as to why it cannot use a postStart startup specification.
->>>>>>> 1c3dc050
 Tags|telco,lifecycle
 |**Scenario**|**Optional/Mandatory**|
 |Extended|Mandatory|
