<!-- markdownlint-disable line-length no-bare-urls blanks-around-lists ul-indent blanks-around-headings no-trailing-spaces -->
# Red Hat Best Practices Test Suite for Kubernetes catalog

The catalog for the Red Hat Best Practices Test Suite for Kubernetes contains a list of test cases aiming at testing best practices in various areas. Test suites are defined in 10 areas : `platform-alteration`, `access-control`, `affiliated-certification`, `lifecycle`, `manageability`,`networking`, `observability`, `operator`, and `performance.`

Depending on the workload type, not all tests are required to pass to satisfy best practice requirements. The scenario section indicates which tests are mandatory or optional depending on the scenario. The following workload types / scenarios are defined: `Telco`, `Non-Telco`, `Far-Edge`, `Extended`.

## Test cases summary

### Total test cases: 117

### Total suites: 10

|Suite|Tests per suite|
|---|---|
|access-control|28|
|affiliated-certification|4|
|lifecycle|18|
|manageability|2|
|networking|12|
|observability|5|
|operator|11|
|performance|6|
|platform-alteration|13|
|preflight|18|

### Extended specific tests only: 12

|Mandatory|Optional|
|---|---|
|9|3|

### Far-Edge specific tests only: 9

|Mandatory|Optional|
|---|---|
|8|1|

### Non-Telco specific tests only: 69

|Mandatory|Optional|
|---|---|
<<<<<<< HEAD
|44|25|
=======
|43|26|
>>>>>>> 40c41743

### Telco specific tests only: 27

|Mandatory|Optional|
|---|---|
|26|1|

## Test Case list

Test Cases are the specifications used to perform a meaningful test. Test cases may run once, or several times against several targets. The Red Hat Best Practices Test Suite for Kubernetes includes a number of normative and informative tests to ensure that workloads follow best practices. Here is the list of available Test Cases:

### access-control

#### access-control-bpf-capability-check

Property|Description
---|---
Unique ID|access-control-bpf-capability-check
Description|Ensures that containers do not use BPF capability. Workloads should avoid loading eBPF filters
Suggested Remediation|Remove the following capability from the container/pod definitions: BPF
Best Practice Reference|No Doc Link - Telco
Exception Process|Exception can be considered. Must identify which container requires the capability and detail why.
Tags|telco,access-control
|**Scenario**|**Optional/Mandatory**|
|Extended|Mandatory|
|Far-Edge|Mandatory|
|Non-Telco|Optional|
|Telco|Mandatory|

#### access-control-cluster-role-bindings

Property|Description
---|---
Unique ID|access-control-cluster-role-bindings
Description|Tests that a Pod does not specify ClusterRoleBindings.
Suggested Remediation|In most cases, Pod's should not have ClusterRoleBindings. The suggested remediation is to remove the need for ClusterRoleBindings, if possible. Cluster roles and cluster role bindings discouraged unless absolutely needed by the workload (often reserved for cluster admin only).
Best Practice Reference|https://redhat-best-practices-for-k8s.github.io/guide/#redhat-best-practices-for-k8s-security-rbac
Exception Process|Exception possible only for workloads that's cluster wide in nature and absolutely needs cluster level roles & role bindings
Tags|telco,access-control
|**Scenario**|**Optional/Mandatory**|
|Extended|Mandatory|
|Far-Edge|Mandatory|
|Non-Telco|Optional|
|Telco|Mandatory|

#### access-control-container-host-port

Property|Description
---|---
Unique ID|access-control-container-host-port
Description|Verifies if containers define a hostPort.
Suggested Remediation|Remove hostPort configuration from the container. Workloads should avoid accessing host resources - containers should not configure HostPort.
Best Practice Reference|https://redhat-best-practices-for-k8s.github.io/guide/#redhat-best-practices-for-k8s-avoid-accessing-resource-on-host
Exception Process|Exception for host resource access tests will only be considered in rare cases where it is absolutely needed
Tags|common,access-control
|**Scenario**|**Optional/Mandatory**|
|Extended|Mandatory|
|Far-Edge|Mandatory|
|Non-Telco|Mandatory|
|Telco|Mandatory|

#### access-control-crd-roles

Property|Description
---|---
Unique ID|access-control-crd-roles
Description|If an application creates CRDs it must supply a role to access those CRDs and no other API resources/permission. This test checks that there is at least one role present in each namespaces under test that only refers to CRDs under test.
Suggested Remediation|Roles providing access to CRDs should not refer to any other api or resources. Change the generation of the CRD role accordingly
Best Practice Reference|https://redhat-best-practices-for-k8s.github.io/guide/#redhat-best-practices-for-k8s-custom-role-to-access-application-crds
Exception Process|No exception needed for optional/extended tests.
Tags|extended,access-control
|**Scenario**|**Optional/Mandatory**|
|Extended|Mandatory|
|Far-Edge|Optional|
|Non-Telco|Optional|
|Telco|Optional|

#### access-control-ipc-lock-capability-check

Property|Description
---|---
Unique ID|access-control-ipc-lock-capability-check
Description|Ensures that containers do not use IPC_LOCK capability. Workloads should avoid accessing host resources - spec.HostIpc should be false.
Suggested Remediation|Exception possible if a workload uses mlock(), mlockall(), shmctl(), mmap(); exception will be considered for DPDK applications. Must identify which container requires the capability and detail why.
Best Practice Reference|https://redhat-best-practices-for-k8s.github.io/guide/#redhat-best-practices-for-k8s-ipc_lock
Exception Process|Exception possible if a workload uses mlock(), mlockall(), shmctl(), mmap(); exception will be considered for DPDK applications. Must identify which container requires the capability and detail why.
Tags|telco,access-control
|**Scenario**|**Optional/Mandatory**|
|Extended|Mandatory|
|Far-Edge|Mandatory|
|Non-Telco|Optional|
|Telco|Mandatory|

#### access-control-namespace

Property|Description
---|---
Unique ID|access-control-namespace
Description|Tests that all workload resources (PUTs and CRs) belong to valid namespaces. A valid namespace meets the following conditions: (1) It was declared in the yaml config file under the targetNameSpaces tag. (2) It does not have any of the following prefixes: default, openshift-, istio- and aspenmesh-
Suggested Remediation|Ensure that your workload utilizes namespaces declared in the yaml config file. Additionally, the namespaces should not start with "default, openshift-, istio- or aspenmesh-".
Best Practice Reference|https://redhat-best-practices-for-k8s.github.io/guide/#redhat-best-practices-for-k8s-requirements-cnf-reqs
Exception Process|No exceptions
Tags|common,access-control
|**Scenario**|**Optional/Mandatory**|
|Extended|Optional|
|Far-Edge|Optional|
|Non-Telco|Optional|
|Telco|Optional|

#### access-control-namespace-resource-quota

Property|Description
---|---
Unique ID|access-control-namespace-resource-quota
Description|Checks to see if workload pods are running in namespaces that have resource quotas applied.
Suggested Remediation|Apply a ResourceQuota to the namespace your workload is running in. The workload's namespace should have resource quota defined.
Best Practice Reference|https://redhat-best-practices-for-k8s.github.io/guide/#redhat-best-practices-for-k8s-memory-allocation
Exception Process|No exception needed for optional/extended tests.
Tags|extended,access-control
|**Scenario**|**Optional/Mandatory**|
|Extended|Mandatory|
|Far-Edge|Optional|
|Non-Telco|Optional|
|Telco|Optional|

#### access-control-net-admin-capability-check

Property|Description
---|---
Unique ID|access-control-net-admin-capability-check
Description|Ensures that containers do not use NET_ADMIN capability. Note: this test also ensures iptables and nftables are not configured by workload pods: - NET_ADMIN and NET_RAW are required to modify nftables (namespaced) which is not desired inside pods. nftables should be configured by an administrator outside the scope of the workload. nftables are usually configured by operators, for instance the Performance Addon Operator (PAO) or istio. - Privileged container are required to modify host iptables, which is not safe to perform inside pods. nftables should be configured by an administrator outside the scope of the workload. iptables are usually configured by operators, for instance the Performance Addon Operator (PAO) or istio.
Suggested Remediation|Exception possible if a workload uses mlock(), mlockall(), shmctl(), mmap(); exception will be considered for DPDK applications. Must identify which container requires the capability and detail why.
Best Practice Reference|https://redhat-best-practices-for-k8s.github.io/guide/#redhat-best-practices-for-k8s-net_admin
Exception Process|Exception will be considered for user plane or networking functions (e.g. SR-IOV, Multicast). Must identify which container requires the capability and detail why.
Tags|telco,access-control
|**Scenario**|**Optional/Mandatory**|
|Extended|Mandatory|
|Far-Edge|Mandatory|
|Non-Telco|Optional|
|Telco|Mandatory|

#### access-control-net-raw-capability-check

Property|Description
---|---
Unique ID|access-control-net-raw-capability-check
Description|Ensures that containers do not use NET_RAW capability. Note: this test also ensures iptables and nftables are not configured by workload pods: - NET_ADMIN and NET_RAW are required to modify nftables (namespaced) which is not desired inside pods. nftables should be configured by an administrator outside the scope of the workload. nftables are usually configured by operators, for instance the Performance Addon Operator (PAO) or istio. - Privileged container are required to modify host iptables, which is not safe to perform inside pods. nftables should be configured by an administrator outside the scope of the workload. iptables are usually configured by operators, for instance the Performance Addon Operator (PAO) or istio.
Suggested Remediation|Exception possible if a workload uses mlock(), mlockall(), shmctl(), mmap(); exception will be considered for DPDK applications. Must identify which container requires the capability and detail why.
Best Practice Reference|https://redhat-best-practices-for-k8s.github.io/guide/#redhat-best-practices-for-k8s-user-plane-cnfs
Exception Process|Exception will be considered for user plane or networking functions. Must identify which container requires the capability and detail why.
Tags|telco,access-control
|**Scenario**|**Optional/Mandatory**|
|Extended|Mandatory|
|Far-Edge|Mandatory|
|Non-Telco|Optional|
|Telco|Mandatory|

#### access-control-no-1337-uid

Property|Description
---|---
Unique ID|access-control-no-1337-uid
Description|Checks that all pods are not using the securityContext UID 1337
Suggested Remediation|Use another process UID that is not 1337.
Best Practice Reference|No Doc Link - Extended
Exception Process|No exception needed for optional/extended tests.
Tags|extended,access-control
|**Scenario**|**Optional/Mandatory**|
|Extended|Mandatory|
|Far-Edge|Optional|
|Non-Telco|Optional|
|Telco|Optional|

#### access-control-one-process-per-container

Property|Description
---|---
Unique ID|access-control-one-process-per-container
Description|Check that all containers under test have only one process running
Suggested Remediation|Launch only one process per container. Should adhere to 1 process per container best practice wherever possible.
Best Practice Reference|https://redhat-best-practices-for-k8s.github.io/guide/#redhat-best-practices-for-k8s-one-process-per-container
Exception Process|No exception needed for optional/extended tests. Not applicable to SNO applications.
Tags|common,access-control
|**Scenario**|**Optional/Mandatory**|
|Extended|Optional|
|Far-Edge|Optional|
|Non-Telco|Optional|
|Telco|Optional|

#### access-control-pod-automount-service-account-token

Property|Description
---|---
Unique ID|access-control-pod-automount-service-account-token
Description|Check that all pods under test have automountServiceAccountToken set to false. Only pods that require access to the kubernetes API server should have automountServiceAccountToken set to true
Suggested Remediation|Check that pod has automountServiceAccountToken set to false or pod is attached to service account which has automountServiceAccountToken set to false, unless the pod needs access to the kubernetes API server. Pods which do not need API access should set automountServiceAccountToken to false in pod spec.
Best Practice Reference|https://redhat-best-practices-for-k8s.github.io/guide/#redhat-best-practices-for-k8s-automount-services-for-pods
Exception Process|Exception will be considered if container needs to access APIs which OCP does not offer natively. Must document which container requires which API(s) and detail why existing OCP APIs cannot be used.
Tags|telco,access-control
|**Scenario**|**Optional/Mandatory**|
|Extended|Mandatory|
|Far-Edge|Mandatory|
|Non-Telco|Optional|
|Telco|Mandatory|

#### access-control-pod-host-ipc

Property|Description
---|---
Unique ID|access-control-pod-host-ipc
Description|Verifies that the spec.HostIpc parameter is set to false
Suggested Remediation|Set the spec.HostIpc parameter to false in the pod configuration. Workloads should avoid accessing host resources - spec.HostIpc should be false.
Best Practice Reference|https://redhat-best-practices-for-k8s.github.io/guide/#redhat-best-practices-for-k8s-cnf-security
Exception Process|Exception for host resource access tests will only be considered in rare cases where it is absolutely needed
Tags|common,access-control
|**Scenario**|**Optional/Mandatory**|
|Extended|Mandatory|
|Far-Edge|Mandatory|
|Non-Telco|Mandatory|
|Telco|Mandatory|

#### access-control-pod-host-network

Property|Description
---|---
Unique ID|access-control-pod-host-network
Description|Verifies that the spec.HostNetwork parameter is not set (not present)
Suggested Remediation|Set the spec.HostNetwork parameter to false in the pod configuration. Workloads should avoid accessing host resources - spec.HostNetwork should be false.
Best Practice Reference|https://redhat-best-practices-for-k8s.github.io/guide/#redhat-best-practices-for-k8s-avoid-the-host-network-namespace
Exception Process|Exception for host resource access tests will only be considered in rare cases where it is absolutely needed
Tags|common,access-control
|**Scenario**|**Optional/Mandatory**|
|Extended|Mandatory|
|Far-Edge|Mandatory|
|Non-Telco|Mandatory|
|Telco|Mandatory|

#### access-control-pod-host-path

Property|Description
---|---
Unique ID|access-control-pod-host-path
Description|Verifies that the spec.HostPath parameter is not set (not present)
Suggested Remediation|Set the spec.HostPath parameter to false in the pod configuration. Workloads should avoid accessing host resources - spec.HostPath should be false.
Best Practice Reference|https://redhat-best-practices-for-k8s.github.io/guide/#redhat-best-practices-for-k8s-cnf-security
Exception Process|Exception for host resource access tests will only be considered in rare cases where it is absolutely needed
Tags|common,access-control
|**Scenario**|**Optional/Mandatory**|
|Extended|Mandatory|
|Far-Edge|Mandatory|
|Non-Telco|Mandatory|
|Telco|Mandatory|

#### access-control-pod-host-pid

Property|Description
---|---
Unique ID|access-control-pod-host-pid
Description|Verifies that the spec.HostPid parameter is set to false
Suggested Remediation|Set the spec.HostPid parameter to false in the pod configuration. Workloads should avoid accessing host resources - spec.HostPid should be false.
Best Practice Reference|https://redhat-best-practices-for-k8s.github.io/guide/#redhat-best-practices-for-k8s-cnf-security
Exception Process|Exception for host resource access tests will only be considered in rare cases where it is absolutely needed
Tags|common,access-control
|**Scenario**|**Optional/Mandatory**|
|Extended|Mandatory|
|Far-Edge|Mandatory|
|Non-Telco|Mandatory|
|Telco|Mandatory|

#### access-control-pod-role-bindings

Property|Description
---|---
Unique ID|access-control-pod-role-bindings
Description|Ensures that a workload does not utilize RoleBinding(s) in a non-workload Namespace.
Suggested Remediation|Ensure the workload is not configured to use RoleBinding(s) in a non-workload Namespace. Scope of role must <= scope of creator of role.
Best Practice Reference|https://redhat-best-practices-for-k8s.github.io/guide/#redhat-best-practices-for-k8s-security-rbac
Exception Process|No exceptions
Tags|common,access-control
|**Scenario**|**Optional/Mandatory**|
|Extended|Mandatory|
|Far-Edge|Mandatory|
|Non-Telco|Mandatory|
|Telco|Mandatory|

#### access-control-pod-service-account

Property|Description
---|---
Unique ID|access-control-pod-service-account
Description|Tests that each workload Pod utilizes a valid Service Account. Default or empty service account is not valid.
Suggested Remediation|Ensure that the each workload Pod is configured to use a valid Service Account
Best Practice Reference|https://redhat-best-practices-for-k8s.github.io/guide/#redhat-best-practices-for-k8s-scc-permissions-for-an-application
Exception Process|No exceptions
Tags|common,access-control
|**Scenario**|**Optional/Mandatory**|
|Extended|Mandatory|
|Far-Edge|Mandatory|
|Non-Telco|Mandatory|
|Telco|Mandatory|

#### access-control-requests-and-limits

Property|Description
---|---
Unique ID|access-control-requests-and-limits
Description|Check that containers have resource requests and limits specified in their spec.
Suggested Remediation|Add requests and limits to your container spec. See: https://kubernetes.io/docs/concepts/configuration/manage-resources-containers/#requests-and-limits
Best Practice Reference|https://redhat-best-practices-for-k8s.github.io/guide/#redhat-best-practices-for-k8s-requests/limits
Exception Process|There is no documented exception process for this.
Tags|telco,access-control
|**Scenario**|**Optional/Mandatory**|
|Extended|Mandatory|
|Far-Edge|Mandatory|
|Non-Telco|Optional|
|Telco|Mandatory|

#### access-control-security-context

Property|Description
---|---
Unique ID|access-control-security-context
Description|Checks the security context matches one of the 4 categories
Suggested Remediation|Exception possible if a workload uses mlock(), mlockall(), shmctl(), mmap(); exception will be considered for DPDK applications. Must identify which container requires the capability and document why. If the container had the right configuration of the allowed category from the 4 approved list then the test will pass. The 4 categories are defined in Requirement ID 94118 [here](#security-context-categories)
Best Practice Reference|https://redhat-best-practices-for-k8s.github.io/guide/#redhat-best-practices-for-k8s-cnf-security
Exception Process|no exception needed for optional/extended test
Tags|extended,access-control
|**Scenario**|**Optional/Mandatory**|
|Extended|Mandatory|
|Far-Edge|Optional|
|Non-Telco|Optional|
|Telco|Optional|

#### access-control-security-context-non-root-user-id-check

Property|Description
---|---
Unique ID|access-control-security-context-non-root-user-id-check
Description|Checks securityContext's runAsNonRoot and runAsUser fields at pod and container level to make sure containers are not run as root.
Suggested Remediation|Set the securityContext.runAsNonRoot field to true either at pod or container level. Alternatively, set a non-zero value to securityContext.runAsUser field either at pod or container level.
Best Practice Reference|https://redhat-best-practices-for-k8s.github.io/guide/#redhat-best-practices-for-k8s-cnf-security
Exception Process|No exceptions - will only be considered under special circumstances. Must identify which container needs access and document why with details.
Tags|common,access-control
|**Scenario**|**Optional/Mandatory**|
|Extended|Mandatory|
|Far-Edge|Mandatory|
|Non-Telco|Mandatory|
|Telco|Mandatory|

#### access-control-security-context-privilege-escalation

Property|Description
---|---
Unique ID|access-control-security-context-privilege-escalation
Description|Checks if privileged escalation is enabled (AllowPrivilegeEscalation=true).
Suggested Remediation|Configure privilege escalation to false. Privileged escalation should not be allowed (AllowPrivilegeEscalation=false).
Best Practice Reference|https://redhat-best-practices-for-k8s.github.io/guide/#redhat-best-practices-for-k8s-cnf-security
Exception Process|No exceptions
Tags|common,access-control
|**Scenario**|**Optional/Mandatory**|
|Extended|Mandatory|
|Far-Edge|Mandatory|
|Non-Telco|Mandatory|
|Telco|Mandatory|

#### access-control-security-context-read-only-file-system

Property|Description
---|---
Unique ID|access-control-security-context-read-only-file-system
Description|Checks the security context readOnlyFileSystem in containers is enabled. Containers should not try modify its own filesystem.
Suggested Remediation|No exceptions - will only be considered under special circumstances. Must identify which container needs access and document why with details.
Best Practice Reference|https://redhat-best-practices-for-k8s.github.io/guide/#redhat-best-practices-for-k8s-cnf-security
Exception Process|No exceptions
Tags|common,access-control
|**Scenario**|**Optional/Mandatory**|
|Extended|Optional|
|Far-Edge|Optional|
|Non-Telco|Optional|
|Telco|Optional|

#### access-control-service-type

Property|Description
---|---
Unique ID|access-control-service-type
Description|Tests that each workload Service does not utilize NodePort(s).
Suggested Remediation|Ensure Services are not configured to use NodePort(s). Workloads should avoid accessing host resources - tests that each workload Service does not utilize NodePort(s).
Best Practice Reference|https://redhat-best-practices-for-k8s.github.io/guide/#redhat-best-practices-for-k8s-avoid-the-host-network-namespace
Exception Process|Exception for host resource access tests will only be considered in rare cases where it is absolutely needed
Tags|common,access-control
|**Scenario**|**Optional/Mandatory**|
|Extended|Mandatory|
|Far-Edge|Mandatory|
|Non-Telco|Mandatory|
|Telco|Mandatory|

#### access-control-ssh-daemons

Property|Description
---|---
Unique ID|access-control-ssh-daemons
Description|Check that pods do not run SSH daemons.
Suggested Remediation|Ensure that no SSH daemons are running inside a pod. Pods should not run as SSH Daemons (replicaset or statefulset only).
Best Practice Reference|https://redhat-best-practices-for-k8s.github.io/guide/#redhat-best-practices-for-k8s-pod-interaction/configuration
Exception Process|No exceptions - special consideration can be given to certain containers which run as utility tool daemon
Tags|telco,access-control
|**Scenario**|**Optional/Mandatory**|
|Extended|Mandatory|
|Far-Edge|Mandatory|
|Non-Telco|Optional|
|Telco|Mandatory|

#### access-control-sys-admin-capability-check

Property|Description
---|---
Unique ID|access-control-sys-admin-capability-check
Description|Ensures that containers do not use SYS_ADMIN capability
Suggested Remediation|Exception possible if a workload uses mlock(), mlockall(), shmctl(), mmap(); exception will be considered for DPDK applications. Must identify which container requires the capability and detail why. Containers should not use the SYS_ADMIN Linux capability.
Best Practice Reference|https://redhat-best-practices-for-k8s.github.io/guide/#redhat-best-practices-for-k8s-avoid-sys_admin
Exception Process|No exceptions
Tags|common,access-control
|**Scenario**|**Optional/Mandatory**|
|Extended|Mandatory|
|Far-Edge|Mandatory|
|Non-Telco|Mandatory|
|Telco|Mandatory|

#### access-control-sys-nice-realtime-capability

Property|Description
---|---
Unique ID|access-control-sys-nice-realtime-capability
Description|Check that pods running on nodes with realtime kernel enabled have the SYS_NICE capability enabled in their spec. In the case that a workolad is running on a node using the real-time kernel, SYS_NICE will be used to allow DPDK application to switch to SCHED_FIFO.
Suggested Remediation|If pods are scheduled to realtime kernel nodes, they must add SYS_NICE capability to their spec.
Best Practice Reference|https://redhat-best-practices-for-k8s.github.io/guide/#redhat-best-practices-for-k8s-sys_nice
Exception Process|There is no documented exception process for this.
Tags|telco,access-control
|**Scenario**|**Optional/Mandatory**|
|Extended|Mandatory|
|Far-Edge|Mandatory|
|Non-Telco|Optional|
|Telco|Mandatory|

#### access-control-sys-ptrace-capability

Property|Description
---|---
Unique ID|access-control-sys-ptrace-capability
Description|Check that if process namespace sharing is enabled for a Pod then the SYS_PTRACE capability is allowed. This capability is required when using Process Namespace Sharing. This is used when processes from one Container need to be exposed to another Container. For example, to send signals like SIGHUP from a process in a Container to another process in another Container. For more information on these capabilities refer to https://cloud.redhat.com/blog/linux-capabilities-in-openshift and https://kubernetes.io/docs/tasks/configure-pod-container/share-process-namespace/
Suggested Remediation|Allow the SYS_PTRACE capability when enabling process namespace sharing for a Pod
Best Practice Reference|https://redhat-best-practices-for-k8s.github.io/guide/#redhat-best-practices-for-k8s-sys_ptrace
Exception Process|There is no documented exception process for this.
Tags|telco,access-control
|**Scenario**|**Optional/Mandatory**|
|Extended|Mandatory|
|Far-Edge|Mandatory|
|Non-Telco|Optional|
|Telco|Mandatory|

### affiliated-certification

#### affiliated-certification-container-is-certified-digest

Property|Description
---|---
Unique ID|affiliated-certification-container-is-certified-digest
Description|Tests whether container images that are autodiscovered have passed the Red Hat Container Certification Program by their digest(CCP).
Suggested Remediation|Ensure that your container has passed the Red Hat Container Certification Program (CCP).
Best Practice Reference|https://redhat-connect.gitbook.io/partner-guide-for-red-hat-openshift-and-container/certify-your-application/overview
Exception Process|There is no documented exception process for this. A partner can run the Red Hat Best Practices Test Suite before passing other certifications (Container/Operator/HelmChart) but the affiliated certification test cases in the Red Hat Best Practices Test Suite must be re-run once the other certifications have been granted.
Tags|common,affiliated-certification
|**Scenario**|**Optional/Mandatory**|
|Extended|Mandatory|
|Far-Edge|Mandatory|
|Non-Telco|Mandatory|
|Telco|Mandatory|

#### affiliated-certification-helm-version

Property|Description
---|---
Unique ID|affiliated-certification-helm-version
Description|Test to check if the helm chart is v3
Suggested Remediation|Check Helm Chart is v3 and not v2 which is not supported due to security risks associated with Tiller.
Best Practice Reference|https://redhat-best-practices-for-k8s.github.io/guide/#redhat-best-practices-for-k8s-helm
Exception Process|There is no documented exception process for this.
Tags|common,affiliated-certification
|**Scenario**|**Optional/Mandatory**|
|Extended|Mandatory|
|Far-Edge|Mandatory|
|Non-Telco|Mandatory|
|Telco|Mandatory|

#### affiliated-certification-helmchart-is-certified

Property|Description
---|---
Unique ID|affiliated-certification-helmchart-is-certified
Description|Tests whether helm charts listed in the cluster passed the Red Hat Helm Certification Program.
Suggested Remediation|Ensure that the helm charts under test passed the Red Hat's helm Certification Program (e.g. listed in https://charts.openshift.io/index.yaml).
Best Practice Reference|https://redhat-connect.gitbook.io/partner-guide-for-red-hat-openshift-and-container/certify-your-application/overview
Exception Process|There is no documented exception process for this. A partner can run the Red Hat Best Practices Test Suite before passing other certifications (Container/Operator/HelmChart) but the affiliated certification test cases in the Red Hat Best Practices Test Suite must be re-run once the other certifications have been granted.
Tags|common,affiliated-certification
|**Scenario**|**Optional/Mandatory**|
|Extended|Mandatory|
|Far-Edge|Mandatory|
|Non-Telco|Mandatory|
|Telco|Mandatory|

#### affiliated-certification-operator-is-certified

Property|Description
---|---
Unique ID|affiliated-certification-operator-is-certified
Description|Tests whether the workload Operators listed in the configuration file have passed the Red Hat Operator Certification Program (OCP).
Suggested Remediation|Ensure that your Operator has passed Red Hat's Operator Certification Program (OCP).
Best Practice Reference|https://redhat-best-practices-for-k8s.github.io/guide/#redhat-best-practices-for-k8s-cnf-operator-requirements
Exception Process|There is no documented exception process for this. A partner can run the Red Hat Best Practices Test Suite before passing other certifications (Container/Operator/HelmChart) but the affiliated certification test cases in the Red Hat Best Practices Test Suite must be re-run once the other certifications have been granted.
Tags|common,affiliated-certification
|**Scenario**|**Optional/Mandatory**|
|Extended|Mandatory|
|Far-Edge|Mandatory|
|Non-Telco|Mandatory|
|Telco|Mandatory|

### lifecycle

#### lifecycle-affinity-required-pods

Property|Description
---|---
Unique ID|lifecycle-affinity-required-pods
Description|Checks that affinity rules are in place if AffinityRequired: 'true' labels are set on Pods.
Suggested Remediation|Pods which need to be co-located on the same node need Affinity rules. If a pod/statefulset/deployment is required to use affinity rules, please add AffinityRequired: 'true' as a label.
Best Practice Reference|https://redhat-best-practices-for-k8s.github.io/guide/#redhat-best-practices-for-k8s-high-level-cnf-expectations
Exception Process|There is no documented exception process for this.
Tags|telco,lifecycle
|**Scenario**|**Optional/Mandatory**|
|Extended|Mandatory|
|Far-Edge|Mandatory|
|Non-Telco|Optional|
|Telco|Mandatory|

#### lifecycle-container-poststart

Property|Description
---|---
Unique ID|lifecycle-container-poststart
Description|Ensure that the containers lifecycle postStart management feature is configured. A container must receive important events from the platform and conform/react to these events properly. For example, a container should catch SIGTERM or SIGKILL from the platform and shutdown as quickly as possible. Other typically important events from the platform are PostStart to initialize before servicing requests and PreStop to release resources cleanly before shutting down.
Suggested Remediation|PostStart is normally used to configure the container, set up dependencies, and record the new creation. You could use this event to check that a required API is available before the container’s main work begins. Kubernetes will not change the container’s state to Running until the PostStart script has executed successfully. For details, see https://www.containiq.com/post/kubernetes-container-lifecycle-events-and-hooks and https://kubernetes.io/docs/concepts/containers/container-lifecycle-hooks. PostStart is used to configure container, set up dependencies, record new creation. It can also be used to check that a required API is available before the container’s work begins.
Best Practice Reference|https://redhat-best-practices-for-k8s.github.io/guide/#redhat-best-practices-for-k8s-cloud-native-design-best-practices
Exception Process|Identify which pod is not conforming to the process and submit information as to why it cannot use a postStart startup specification.
Tags|telco,lifecycle
|**Scenario**|**Optional/Mandatory**|
|Extended|Mandatory|
|Far-Edge|Mandatory|
|Non-Telco|Optional|
|Telco|Mandatory|

#### lifecycle-container-prestop

Property|Description
---|---
Unique ID|lifecycle-container-prestop
Description|Ensure that the containers lifecycle preStop management feature is configured. The most basic requirement for the lifecycle management of Pods in OpenShift are the ability to start and stop correctly. There are different ways a pod can stop on an OpenShift cluster. One way is that the pod can remain alive but non-functional. Another way is that the pod can crash and become non-functional. When pods are shut down by the platform they are sent a SIGTERM signal which means that the process in the container should start shutting down, closing connections and stopping all activity. If the pod doesn’t shut down within the default 30 seconds then the platform may send a SIGKILL signal which will stop the pod immediately. This method isn’t as clean and the default time between the SIGTERM and SIGKILL messages can be modified based on the requirements of the application. Containers should respond to SIGTERM/SIGKILL with graceful shutdown.
Suggested Remediation|The preStop can be used to gracefully stop the container and clean resources (e.g., DB connection). For details, see https://www.containiq.com/post/kubernetes-container-lifecycle-events-and-hooks and https://kubernetes.io/docs/concepts/containers/container-lifecycle-hooks. All pods must respond to SIGTERM signal and shutdown gracefully with a zero exit code.
Best Practice Reference|https://redhat-best-practices-for-k8s.github.io/guide/#redhat-best-practices-for-k8s-cloud-native-design-best-practices
Exception Process|Identify which pod is not conforming to the process and submit information as to why it cannot use a preStop shutdown specification.
Tags|telco,lifecycle
|**Scenario**|**Optional/Mandatory**|
|Extended|Mandatory|
|Far-Edge|Mandatory|
|Non-Telco|Optional|
|Telco|Mandatory|

#### lifecycle-cpu-isolation

Property|Description
---|---
Unique ID|lifecycle-cpu-isolation
Description|CPU isolation requires: For each container within the pod, resource requests and limits must be identical. If cpu requests and limits are not identical and in whole units (Guaranteed pods with exclusive cpus), your pods will not be tested for compliance. The runTimeClassName must be specified. Annotations required disabling CPU and IRQ load-balancing.
Suggested Remediation|CPU isolation testing is enabled. Please ensure that all pods adhere to the CPU isolation requirements.
Best Practice Reference|https://redhat-best-practices-for-k8s.github.io/guide/#redhat-best-practices-for-k8s-cpu-isolation
Exception Process|There is no documented exception process for this.
Tags|telco,lifecycle
|**Scenario**|**Optional/Mandatory**|
|Extended|Mandatory|
|Far-Edge|Mandatory|
|Non-Telco|Optional|
|Telco|Mandatory|

#### lifecycle-crd-scaling

Property|Description
---|---
Unique ID|lifecycle-crd-scaling
Description|Tests that a workload's CRD support scale in/out operations. First, the test starts getting the current replicaCount (N) of the crd/s with the Pod Under Test. Then, it executes the scale-in oc command for (N-1) replicas. Lastly, it executes the scale-out oc command, restoring the original replicaCount of the crd/s. In case of crd that are managed by HPA the test is changing the min and max value to crd Replica - 1 during scale-in and the original replicaCount again for both min/max during the scale-out stage. Lastly its restoring the original min/max replica of the crd/s
Suggested Remediation|Ensure the workload's CRDs can scale in/out successfully.
Best Practice Reference|https://redhat-best-practices-for-k8s.github.io/guide/#redhat-best-practices-for-k8s-high-level-cnf-expectations
Exception Process|There is no documented exception process for this. Not applicable to SNO applications.
Tags|common,lifecycle
|**Scenario**|**Optional/Mandatory**|
|Extended|Mandatory|
|Far-Edge|Optional|
|Non-Telco|Mandatory|
|Telco|Mandatory|

#### lifecycle-deployment-scaling

Property|Description
---|---
Unique ID|lifecycle-deployment-scaling
Description|Tests that workload deployments support scale in/out operations. First, the test starts getting the current replicaCount (N) of the deployment/s with the Pod Under Test. Then, it executes the scale-in oc command for (N-1) replicas. Lastly, it executes the scale-out oc command, restoring the original replicaCount of the deployment/s. In case of deployments that are managed by HPA the test is changing the min and max value to deployment Replica - 1 during scale-in and the original replicaCount again for both min/max during the scale-out stage. Lastly its restoring the original min/max replica of the deployment/s
Suggested Remediation|Ensure the workload's deployments/replica sets can scale in/out successfully.
Best Practice Reference|https://redhat-best-practices-for-k8s.github.io/guide/#redhat-best-practices-for-k8s-high-level-cnf-expectations
Exception Process|There is no documented exception process for this. Not applicable to SNO applications.
Tags|common,lifecycle
|**Scenario**|**Optional/Mandatory**|
|Extended|Mandatory|
|Far-Edge|Optional|
|Non-Telco|Mandatory|
|Telco|Mandatory|

#### lifecycle-image-pull-policy

Property|Description
---|---
Unique ID|lifecycle-image-pull-policy
Description|Ensure that the containers under test are using IfNotPresent as Image Pull Policy. If there is a situation where the container dies and needs to be restarted, the image pull policy becomes important. PullIfNotPresent is recommended so that a loss of image registry access does not prevent the pod from restarting.
Suggested Remediation|Ensure that the containers under test are using IfNotPresent as Image Pull Policy.
Best Practice Reference|https://redhat-best-practices-for-k8s.github.io/guide/#redhat-best-practices-for-k8s-use-imagepullpolicy-if-not-present
Exception Process|There is no documented exception process for this.
Tags|telco,lifecycle
|**Scenario**|**Optional/Mandatory**|
|Extended|Mandatory|
|Far-Edge|Mandatory|
|Non-Telco|Optional|
|Telco|Mandatory|

#### lifecycle-liveness-probe

Property|Description
---|---
Unique ID|lifecycle-liveness-probe
Description|Check that all containers under test have liveness probe defined. The most basic requirement for the lifecycle management of Pods in OpenShift are the ability to start and stop correctly. When starting up, health probes like liveness and readiness checks can be put into place to ensure the application is functioning properly.
Suggested Remediation|Add a liveness probe to deployed containers. workloads shall self-recover from common failures like pod failure, host failure, and network failure. Kubernetes native mechanisms such as health-checks (Liveness, Readiness and Startup Probes) shall be employed at a minimum.
Best Practice Reference|https://redhat-best-practices-for-k8s.github.io/guide/#redhat-best-practices-for-k8s-high-level-cnf-expectations
Exception Process|There is no documented exception process for this.
Tags|telco,lifecycle
|**Scenario**|**Optional/Mandatory**|
|Extended|Mandatory|
|Far-Edge|Mandatory|
|Non-Telco|Optional|
|Telco|Mandatory|

#### lifecycle-persistent-volume-reclaim-policy

Property|Description
---|---
Unique ID|lifecycle-persistent-volume-reclaim-policy
Description|Check that the persistent volumes the workloads pods are using have a reclaim policy of delete. Network Functions should clear persistent storage by deleting their PVs when removing their application from a cluster.
Suggested Remediation|Ensure that all persistent volumes are using the reclaim policy: delete
Best Practice Reference|https://redhat-best-practices-for-k8s.github.io/guide/#redhat-best-practices-for-k8s-csi
Exception Process|There is no documented exception process for this.
Tags|telco,lifecycle
|**Scenario**|**Optional/Mandatory**|
|Extended|Mandatory|
|Far-Edge|Mandatory|
|Non-Telco|Optional|
|Telco|Mandatory|

#### lifecycle-pod-high-availability

Property|Description
---|---
Unique ID|lifecycle-pod-high-availability
Description|Ensures that workloads Pods specify podAntiAffinity rules and replica value is set to more than 1.
Suggested Remediation|In high availability cases, Pod podAntiAffinity rule should be specified for pod scheduling and pod replica value is set to more than 1 .
Best Practice Reference|https://redhat-best-practices-for-k8s.github.io/guide/#redhat-best-practices-for-k8s-high-level-cnf-expectations
Exception Process|There is no documented exception process for this. Not applicable to SNO applications.
Tags|common,lifecycle
|**Scenario**|**Optional/Mandatory**|
|Extended|Mandatory|
|Far-Edge|Optional|
|Non-Telco|Mandatory|
|Telco|Mandatory|

#### lifecycle-pod-owner-type

Property|Description
---|---
Unique ID|lifecycle-pod-owner-type
Description|Tests that the workload Pods are deployed as part of a ReplicaSet(s)/StatefulSet(s).
Suggested Remediation|Deploy the workload using ReplicaSet/StatefulSet.
Best Practice Reference|https://redhat-best-practices-for-k8s.github.io/guide/#redhat-best-practices-for-k8s-no-naked-pods
Exception Process|There is no documented exception process for this. Pods should not be deployed as DaemonSet or naked pods.
Tags|telco,lifecycle
|**Scenario**|**Optional/Mandatory**|
|Extended|Mandatory|
|Far-Edge|Mandatory|
|Non-Telco|Optional|
|Telco|Mandatory|

#### lifecycle-pod-recreation

Property|Description
---|---
Unique ID|lifecycle-pod-recreation
Description|Tests that a workload is configured to support High Availability. First, this test cordons and drains a Node that hosts the workload Pod. Next, the test ensures that OpenShift can re-instantiate the Pod on another Node, and that the actual replica count matches the desired replica count.
Suggested Remediation|Ensure that the workloads Pods utilize a configuration that supports High Availability. Additionally, ensure that there are available Nodes in the OpenShift cluster that can be utilized in the event that a host Node fails.
Best Practice Reference|https://redhat-best-practices-for-k8s.github.io/guide/#redhat-best-practices-for-k8s-upgrade-expectations
Exception Process|No exceptions - workloads should be able to be restarted/recreated.
Tags|common,lifecycle
|**Scenario**|**Optional/Mandatory**|
|Extended|Mandatory|
|Far-Edge|Mandatory|
|Non-Telco|Mandatory|
|Telco|Mandatory|

#### lifecycle-pod-scheduling

Property|Description
---|---
Unique ID|lifecycle-pod-scheduling
Description|Ensures that workload Pods do not specify nodeSelector or nodeAffinity. In most cases, Pods should allow for instantiation on any underlying Node. Workloads shall not use node selectors nor taints/tolerations to assign pod location.
Suggested Remediation|In most cases, Pod's should not specify their host Nodes through nodeSelector or nodeAffinity. However, there are cases in which workloads require specialized hardware specific to a particular class of Node.
Best Practice Reference|https://redhat-best-practices-for-k8s.github.io/guide/#redhat-best-practices-for-k8s-high-level-cnf-expectations
Exception Process|Exception will only be considered if application requires specialized hardware. Must specify which container requires special hardware and why.
Tags|telco,lifecycle
|**Scenario**|**Optional/Mandatory**|
|Extended|Optional|
|Far-Edge|Optional|
|Non-Telco|Mandatory|
|Telco|Optional|

#### lifecycle-pod-toleration-bypass

Property|Description
---|---
Unique ID|lifecycle-pod-toleration-bypass
Description|Check that pods do not have NoExecute, PreferNoSchedule, or NoSchedule tolerations that have been modified from the default.
Suggested Remediation|Do not allow pods to bypass the NoExecute, PreferNoSchedule, or NoSchedule tolerations that are default applied by Kubernetes.
Best Practice Reference|https://redhat-best-practices-for-k8s.github.io/guide/#redhat-best-practices-for-k8s-taints-and-tolerations
Exception Process|There is no documented exception process for this.
Tags|telco,lifecycle
|**Scenario**|**Optional/Mandatory**|
|Extended|Mandatory|
|Far-Edge|Mandatory|
|Non-Telco|Optional|
|Telco|Mandatory|

#### lifecycle-readiness-probe

Property|Description
---|---
Unique ID|lifecycle-readiness-probe
Description|Check that all containers under test have readiness probe defined. There are different ways a pod can stop on on OpenShift cluster. One way is that the pod can remain alive but non-functional. Another way is that the pod can crash and become non-functional. In the first case, if the administrator has implemented liveness and readiness checks, OpenShift can stop the pod and either restart it on the same node or a different node in the cluster. For the second case, when the application in the pod stops, it should exit with a code and write suitable log entries to help the administrator diagnose what the issue was that caused the problem.
Suggested Remediation|Add a readiness probe to deployed containers
Best Practice Reference|https://redhat-best-practices-for-k8s.github.io/guide/#redhat-best-practices-for-k8s-high-level-cnf-expectations
Exception Process|There is no documented exception process for this.
Tags|telco,lifecycle
|**Scenario**|**Optional/Mandatory**|
|Extended|Mandatory|
|Far-Edge|Mandatory|
|Non-Telco|Optional|
|Telco|Mandatory|

#### lifecycle-startup-probe

Property|Description
---|---
Unique ID|lifecycle-startup-probe
Description|Check that all containers under test have startup probe defined. Workloads shall self-recover from common failures like pod failure, host failure, and network failure. Kubernetes native mechanisms such as health-checks (Liveness, Readiness and Startup Probes) shall be employed at a minimum.
Suggested Remediation|Add a startup probe to deployed containers
Best Practice Reference|https://redhat-best-practices-for-k8s.github.io/guide/#redhat-best-practices-for-k8s-pod-exit-status
Exception Process|There is no documented exception process for this.
Tags|telco,lifecycle
|**Scenario**|**Optional/Mandatory**|
|Extended|Mandatory|
|Far-Edge|Mandatory|
|Non-Telco|Optional|
|Telco|Mandatory|

#### lifecycle-statefulset-scaling

Property|Description
---|---
Unique ID|lifecycle-statefulset-scaling
Description|Tests that workload statefulsets support scale in/out operations. First, the test starts getting the current replicaCount (N) of the statefulset/s with the Pod Under Test. Then, it executes the scale-in oc command for (N-1) replicas. Lastly, it executes the scale-out oc command, restoring the original replicaCount of the statefulset/s. In case of statefulsets that are managed by HPA the test is changing the min and max value to statefulset Replica - 1 during scale-in and the original replicaCount again for both min/max during the scale-out stage. Lastly its restoring the original min/max replica of the statefulset/s
Suggested Remediation|Ensure the workload's statefulsets/replica sets can scale in/out successfully.
Best Practice Reference|https://redhat-best-practices-for-k8s.github.io/guide/#redhat-best-practices-for-k8s-high-level-cnf-expectations
Exception Process|There is no documented exception process for this. Not applicable to SNO applications.
Tags|common,lifecycle
|**Scenario**|**Optional/Mandatory**|
|Extended|Mandatory|
|Far-Edge|Optional|
|Non-Telco|Mandatory|
|Telco|Mandatory|

#### lifecycle-storage-provisioner

Property|Description
---|---
Unique ID|lifecycle-storage-provisioner
Description|Checks that pods do not place persistent volumes on local storage in multinode clusters. Local storage is recommended for single node clusters, but only one type of local storage should be installed (lvms or noprovisioner).
Suggested Remediation|Use a non-local storage (e.g. no kubernetes.io/no-provisioner and no topolvm.io provisioners) in multinode clusters. Local storage are recommended for single node clusters only, but a single local provisioner should be installed.
Best Practice Reference|https://redhat-best-practices-for-k8s.github.io/guide/#redhat-best-practices-for-k8s-local-storage
Exception Process|No exceptions
Tags|common,lifecycle
|**Scenario**|**Optional/Mandatory**|
|Extended|Mandatory|
|Far-Edge|Mandatory|
|Non-Telco|Mandatory|
|Telco|Mandatory|

### manageability

#### manageability-container-port-name-format

Property|Description
---|---
Unique ID|manageability-container-port-name-format
Description|Check that the container's ports name follow the naming conventions. Name field in ContainerPort section must be of form `<protocol>[-<suffix>]`. More naming convention requirements may be released in future
Suggested Remediation|Ensure that the container's ports name follow our partner naming conventions
Best Practice Reference|https://redhat-best-practices-for-k8s.github.io/guide/#redhat-best-practices-for-k8s-requirements-cnf-reqs
Exception Process|No exception needed for optional/extended tests.
Tags|extended,manageability
|**Scenario**|**Optional/Mandatory**|
|Extended|Mandatory|
|Far-Edge|Optional|
|Non-Telco|Optional|
|Telco|Optional|

#### manageability-containers-image-tag

Property|Description
---|---
Unique ID|manageability-containers-image-tag
Description|Check that image tag exists on containers.
Suggested Remediation|Ensure that all the container images are tagged. Checks containers have image tags (e.g. latest, stable, dev).
Best Practice Reference|https://redhat-best-practices-for-k8s.github.io/guide/#redhat-best-practices-for-k8s-image-tagging
Exception Process|No exception needed for optional/extended tests.
Tags|extended,manageability
|**Scenario**|**Optional/Mandatory**|
|Extended|Optional|
|Far-Edge|Optional|
|Non-Telco|Optional|
|Telco|Optional|

### networking

#### networking-dpdk-cpu-pinning-exec-probe

Property|Description
---|---
Unique ID|networking-dpdk-cpu-pinning-exec-probe
Description|If a workload is doing CPU pinning, exec probes may not be used.
Suggested Remediation|If the workload is doing CPU pinning and running a DPDK process do not use exec probes (executing a command within the container) as it may pile up and block the node eventually.
Best Practice Reference|https://redhat-best-practices-for-k8s.github.io/guide/#redhat-best-practices-for-k8s-cpu-manager-pinning
Exception Process|There is no documented exception process for this.
Tags|telco,networking
|**Scenario**|**Optional/Mandatory**|
|Extended|Mandatory|
|Far-Edge|Mandatory|
|Non-Telco|Optional|
|Telco|Mandatory|

#### networking-dual-stack-service

Property|Description
---|---
Unique ID|networking-dual-stack-service
Description|Checks that all services in namespaces under test are either ipv6 single stack or dual stack. This test case requires the deployment of the probe daemonset.
Suggested Remediation|Configure every workload service with either a single stack ipv6 or dual stack (ipv4/ipv6) load balancer.
Best Practice Reference|https://redhat-best-practices-for-k8s.github.io/guide/#redhat-best-practices-for-k8s-ipv4-&-ipv6
Exception Process|No exception needed for optional/extended tests.
Tags|extended,networking
|**Scenario**|**Optional/Mandatory**|
|Extended|Mandatory|
|Far-Edge|Optional|
|Non-Telco|Optional|
|Telco|Optional|

#### networking-icmpv4-connectivity

Property|Description
---|---
Unique ID|networking-icmpv4-connectivity
Description|Checks that each workload Container is able to communicate via ICMPv4 on the Default OpenShift network. This test case requires the Deployment of the probe daemonset and at least 2 pods connected to each network under test(one source and one destination). If no network with more than 2 pods exists this test will be skipped.
Suggested Remediation|Ensure that the workload is able to communicate via the Default OpenShift network. In some rare cases, workloads may require routing table changes in order to communicate over the Default network. To exclude a particular pod from ICMPv4 connectivity tests, add the redhat-best-practices-for-k8s.com/skip_connectivity_tests label to it. The label value is trivial, only its presence.
Best Practice Reference|https://redhat-best-practices-for-k8s.github.io/guide/#redhat-best-practices-for-k8s-ipv4-&-ipv6
Exception Process|No exceptions - must be able to communicate on default network using IPv4
Tags|common,networking
|**Scenario**|**Optional/Mandatory**|
|Extended|Mandatory|
|Far-Edge|Mandatory|
|Non-Telco|Mandatory|
|Telco|Mandatory|

#### networking-icmpv4-connectivity-multus

Property|Description
---|---
Unique ID|networking-icmpv4-connectivity-multus
Description|Checks that each workload Container is able to communicate via ICMPv4 on the Multus network(s). This test case requires the Deployment of the probe daemonset and at least 2 pods connected to each network under test(one source and one destination). If no network with more than 2 pods exists this test will be skipped.
Suggested Remediation|Ensure that the workload is able to communicate via the Multus network(s). In some rare cases, workloads may require routing table changes in order to communicate over the Multus network(s). To exclude a particular pod from ICMPv4 connectivity tests, add the redhat-best-practices-for-k8s.com/skip_connectivity_tests label to it. The label value is trivial, only its presence. Not applicable if MULTUS is not supported.
Best Practice Reference|https://redhat-best-practices-for-k8s.github.io/guide/#redhat-best-practices-for-k8s-high-level-cnf-expectations
Exception Process|There is no documented exception process for this.
Tags|telco,networking
|**Scenario**|**Optional/Mandatory**|
|Extended|Mandatory|
|Far-Edge|Mandatory|
|Non-Telco|Optional|
|Telco|Mandatory|

#### networking-icmpv6-connectivity

Property|Description
---|---
Unique ID|networking-icmpv6-connectivity
Description|Checks that each workload Container is able to communicate via ICMPv6 on the Default OpenShift network. This test case requires the Deployment of the probe daemonset and at least 2 pods connected to each network under test(one source and one destination). If no network with more than 2 pods exists this test will be skipped.
Suggested Remediation|Ensure that the workload is able to communicate via the Default OpenShift network. In some rare cases, workloads may require routing table changes in order to communicate over the Default network. To exclude a particular pod from ICMPv6 connectivity tests, add the redhat-best-practices-for-k8s.com/skip_connectivity_tests label to it. The label value is trivial, only its presence. Not applicable if IPv6 is not supported.
Best Practice Reference|https://redhat-best-practices-for-k8s.github.io/guide/#redhat-best-practices-for-k8s-ipv4-&-ipv6
Exception Process|There is no documented exception process for this.
Tags|common,networking
|**Scenario**|**Optional/Mandatory**|
|Extended|Mandatory|
|Far-Edge|Mandatory|
|Non-Telco|Optional|
|Telco|Mandatory|

#### networking-icmpv6-connectivity-multus

Property|Description
---|---
Unique ID|networking-icmpv6-connectivity-multus
Description|Checks that each workload Container is able to communicate via ICMPv6 on the Multus network(s). This test case requires the Deployment of the probe daemonset and at least 2 pods connected to each network under test(one source and one destination). If no network with more than 2 pods exists this test will be skipped.
Suggested Remediation|Ensure that the workload is able to communicate via the Multus network(s). In some rare cases, workloads may require routing table changes in order to communicate over the Multus network(s). To exclude a particular pod from ICMPv6 connectivity tests, add the redhat-best-practices-for-k8s.com/skip_connectivity_tests label to it.The label value is trivial, only its presence. Not applicable if IPv6/MULTUS is not supported.
Best Practice Reference|https://redhat-best-practices-for-k8s.github.io/guide/#redhat-best-practices-for-k8s-high-level-cnf-expectations
Exception Process|There is no documented exception process for this.
Tags|telco,networking
|**Scenario**|**Optional/Mandatory**|
|Extended|Mandatory|
|Far-Edge|Mandatory|
|Non-Telco|Optional|
|Telco|Mandatory|

#### networking-network-attachment-definition-sriov-mtu

Property|Description
---|---
Unique ID|networking-network-attachment-definition-sriov-mtu
Description|Ensures that MTU values are set correctly in NetworkAttachmentDefinitions for SRIOV network interfaces.
Suggested Remediation|Ensure that the MTU of the SR-IOV network attachment definition is set explicitly.
Best Practice Reference|No Doc Link - Far Edge
Exception Process|There is no documented exception process for this.
Tags|faredge,networking
|**Scenario**|**Optional/Mandatory**|
|Extended|Mandatory|
|Far-Edge|Mandatory|
|Non-Telco|Mandatory|
|Telco|Mandatory|

#### networking-network-policy-deny-all

Property|Description
---|---
Unique ID|networking-network-policy-deny-all
Description|Check that network policies attached to namespaces running workload pods contain a default deny-all rule for both ingress and egress traffic
Suggested Remediation|Ensure that a NetworkPolicy with a default deny-all is applied. After the default is applied, apply a network policy to allow the traffic your application requires.
Best Practice Reference|https://redhat-best-practices-for-k8s.github.io/guide/#redhat-best-practices-for-k8s-vrfs-aka-routing-instances
Exception Process|No exception needed for optional/extended tests.
Tags|common,networking
|**Scenario**|**Optional/Mandatory**|
|Extended|Optional|
|Far-Edge|Optional|
|Non-Telco|Optional|
|Telco|Optional|

#### networking-ocp-reserved-ports-usage

Property|Description
---|---
Unique ID|networking-ocp-reserved-ports-usage
Description|Check that containers do not listen on ports that are reserved by OpenShift
Suggested Remediation|Ensure that workload's apps do not listen on ports that are reserved by OpenShift. The following ports are reserved by OpenShift and must NOT be used by any application: 22623, 22624.
Best Practice Reference|https://redhat-best-practices-for-k8s.github.io/guide/#redhat-best-practices-for-k8s-ports-reserved-by-openshift
Exception Process|No exceptions
Tags|common,networking
|**Scenario**|**Optional/Mandatory**|
|Extended|Mandatory|
|Far-Edge|Mandatory|
|Non-Telco|Mandatory|
|Telco|Mandatory|

#### networking-reserved-partner-ports

Property|Description
---|---
Unique ID|networking-reserved-partner-ports
Description|Checks that pods and containers are not consuming ports designated as reserved by partner
Suggested Remediation|Ensure ports are not being used that are reserved by our partner
Best Practice Reference|No Doc Link - Extended
Exception Process|No exception needed for optional/extended tests.
Tags|extended,networking
|**Scenario**|**Optional/Mandatory**|
|Extended|Mandatory|
|Far-Edge|Optional|
|Non-Telco|Optional|
|Telco|Optional|

#### networking-restart-on-reboot-sriov-pod

Property|Description
---|---
Unique ID|networking-restart-on-reboot-sriov-pod
Description|Ensures that the label restart-on-reboot exists on pods that use SRIOV network interfaces.
Suggested Remediation|Ensure that the label restart-on-reboot exists on pods that use SRIOV network interfaces.
Best Practice Reference|No Doc Link - Far Edge
Exception Process|There is no documented exception process for this.
Tags|faredge,networking
|**Scenario**|**Optional/Mandatory**|
|Extended|Mandatory|
|Far-Edge|Mandatory|
|Non-Telco|Optional|
|Telco|Optional|

#### networking-undeclared-container-ports-usage

Property|Description
---|---
Unique ID|networking-undeclared-container-ports-usage
Description|Check that containers do not listen on ports that weren't declared in their specification. Platforms may be configured to block undeclared ports.
Suggested Remediation|Ensure the workload's apps do not listen on undeclared containers' ports.
Best Practice Reference|https://redhat-best-practices-for-k8s.github.io/guide/#redhat-best-practices-for-k8s-requirements-cnf-reqs
Exception Process|No exception needed for optional/extended tests.
Tags|extended,networking
|**Scenario**|**Optional/Mandatory**|
|Extended|Mandatory|
|Far-Edge|Optional|
|Non-Telco|Optional|
|Telco|Optional|

### observability

#### observability-compatibility-with-next-ocp-release

Property|Description
---|---
Unique ID|observability-compatibility-with-next-ocp-release
Description|Checks to ensure if the APIs the workload uses are compatible with the next OCP version
Suggested Remediation|Ensure the APIs the workload uses are compatible with the next OCP version
Best Practice Reference|https://redhat-best-practices-for-k8s.github.io/guide/#redhat-best-practices-for-k8s-to-be-removed-apis
Exception Process|No exceptions
Tags|common,observability
|**Scenario**|**Optional/Mandatory**|
|Extended|Optional|
|Far-Edge|Optional|
|Non-Telco|Optional|
|Telco|Optional|

#### observability-container-logging

Property|Description
---|---
Unique ID|observability-container-logging
Description|Check that all containers under test use standard input output and standard error when logging. A container must provide APIs for the platform to observe the container health and act accordingly. These APIs include health checks (liveness and readiness), logging to stderr and stdout for log aggregation (by tools such as Logstash or Filebeat), and integrate with tracing and metrics-gathering libraries (such as Prometheus or Metricbeat).
Suggested Remediation|Ensure containers are not redirecting stdout/stderr
Best Practice Reference|https://redhat-best-practices-for-k8s.github.io/guide/#redhat-best-practices-for-k8s-logging
Exception Process|There is no documented exception process for this.
Tags|telco,observability
|**Scenario**|**Optional/Mandatory**|
|Extended|Mandatory|
|Far-Edge|Mandatory|
|Non-Telco|Optional|
|Telco|Mandatory|

#### observability-crd-status

Property|Description
---|---
Unique ID|observability-crd-status
Description|Checks that all CRDs have a status sub-resource specification (Spec.versions[].Schema.OpenAPIV3Schema.Properties[“status”]).
Suggested Remediation|Ensure that all the CRDs have a meaningful status specification (Spec.versions[].Schema.OpenAPIV3Schema.Properties[“status”]).
Best Practice Reference|https://redhat-best-practices-for-k8s.github.io/guide/#redhat-best-practices-for-k8s-cnf-operator-requirements
Exception Process|No exceptions
Tags|common,observability
|**Scenario**|**Optional/Mandatory**|
|Extended|Mandatory|
|Far-Edge|Mandatory|
|Non-Telco|Mandatory|
|Telco|Mandatory|

#### observability-pod-disruption-budget

Property|Description
---|---
Unique ID|observability-pod-disruption-budget
Description|Checks to see if pod disruption budgets have allowed values for minAvailable and maxUnavailable
Suggested Remediation|Ensure minAvailable is not zero and maxUnavailable does not equal the number of pods in the replica
Best Practice Reference|https://redhat-best-practices-for-k8s.github.io/guide/#redhat-best-practices-for-k8s-upgrade-expectations
Exception Process|No exceptions
Tags|common,observability
|**Scenario**|**Optional/Mandatory**|
|Extended|Mandatory|
|Far-Edge|Mandatory|
|Non-Telco|Mandatory|
|Telco|Mandatory|

#### observability-termination-policy

Property|Description
---|---
Unique ID|observability-termination-policy
Description|Check that all containers are using terminationMessagePolicy: FallbackToLogsOnError. There are different ways a pod can stop on an OpenShift cluster. One way is that the pod can remain alive but non-functional. Another way is that the pod can crash and become non-functional. In the first case, if the administrator has implemented liveness and readiness checks, OpenShift can stop the pod and either restart it on the same node or a different node in the cluster. For the second case, when the application in the pod stops, it should exit with a code and write suitable log entries to help the administrator diagnose what the issue was that caused the problem.
Suggested Remediation|Ensure containers are all using FallbackToLogsOnError in terminationMessagePolicy
Best Practice Reference|https://redhat-best-practices-for-k8s.github.io/guide/#redhat-best-practices-for-k8s-pod-exit-status
Exception Process|There is no documented exception process for this.
Tags|telco,observability
|**Scenario**|**Optional/Mandatory**|
|Extended|Mandatory|
|Far-Edge|Mandatory|
|Non-Telco|Optional|
|Telco|Mandatory|

### operator

#### operator-catalogsource-bundle-count

Property|Description
---|---
Unique ID|operator-catalogsource-bundle-count
Description|Tests operator catalog source bundle count is less than 1000
Suggested Remediation|Ensure that the Operator's catalog source has a valid bundle count less than 1000.
Best Practice Reference|https://redhat-best-practices-for-k8s.github.io/guide/#redhat-best-practices-for-k8s-cnf-operator-requirements
Exception Process|No exceptions
Tags|common,operator
|**Scenario**|**Optional/Mandatory**|
|Extended|Mandatory|
|Far-Edge|Mandatory|
|Non-Telco|Mandatory|
|Telco|Mandatory|

#### operator-crd-openapi-schema

Property|Description
---|---
Unique ID|operator-crd-openapi-schema
Description|Tests whether an application Operator CRD is defined with OpenAPI spec.
Suggested Remediation|Ensure that the Operator CRD is defined with OpenAPI spec.
Best Practice Reference|https://redhat-best-practices-for-k8s.github.io/guide/#redhat-best-practices-for-k8s-cnf-operator-requirements
Exception Process|No exceptions
Tags|common,operator
|**Scenario**|**Optional/Mandatory**|
|Extended|Mandatory|
|Far-Edge|Mandatory|
|Non-Telco|Mandatory|
|Telco|Mandatory|

#### operator-crd-versioning

Property|Description
---|---
Unique ID|operator-crd-versioning
Description|Tests whether the Operator CRD has a valid versioning.
Suggested Remediation|Ensure that the Operator CRD has a valid version.
Best Practice Reference|https://redhat-best-practices-for-k8s.github.io/guide/#redhat-best-practices-for-k8s-cnf-operator-requirements
Exception Process|No exceptions
Tags|common,operator
|**Scenario**|**Optional/Mandatory**|
|Extended|Mandatory|
|Far-Edge|Mandatory|
|Non-Telco|Mandatory|
|Telco|Mandatory|

#### operator-install-source

Property|Description
---|---
Unique ID|operator-install-source
Description|Tests whether a workload Operator is installed via OLM.
Suggested Remediation|Ensure that your Operator is installed via OLM.
Best Practice Reference|https://redhat-best-practices-for-k8s.github.io/guide/#redhat-best-practices-for-k8s-cnf-operator-requirements
Exception Process|No exceptions
Tags|common,operator
|**Scenario**|**Optional/Mandatory**|
|Extended|Mandatory|
|Far-Edge|Mandatory|
|Non-Telco|Mandatory|
|Telco|Mandatory|

#### operator-install-status-no-privileges

Property|Description
---|---
Unique ID|operator-install-status-no-privileges
Description|Checks whether the operator needs access to Security Context Constraints. Test passes if clusterPermissions is not present in the CSV manifest or is present with no RBAC rules related to SCCs.
Suggested Remediation|Ensure all the workload's operators have no privileges on cluster resources.
Best Practice Reference|https://redhat-best-practices-for-k8s.github.io/guide/#redhat-best-practices-for-k8s-cnf-operator-requirements
Exception Process|No exceptions
Tags|common,operator
|**Scenario**|**Optional/Mandatory**|
|Extended|Mandatory|
|Far-Edge|Mandatory|
|Non-Telco|Mandatory|
|Telco|Mandatory|

#### operator-install-status-succeeded

Property|Description
---|---
Unique ID|operator-install-status-succeeded
Description|Ensures that the target workload operators report "Succeeded" as their installation status.
Suggested Remediation|Ensure all the workload's operators have been successfully installed by OLM.
Best Practice Reference|https://redhat-best-practices-for-k8s.github.io/guide/#redhat-best-practices-for-k8s-cnf-operator-requirements
Exception Process|No exceptions
Tags|common,operator
|**Scenario**|**Optional/Mandatory**|
|Extended|Mandatory|
|Far-Edge|Mandatory|
|Non-Telco|Mandatory|
|Telco|Mandatory|

#### operator-multiple-same-operators

Property|Description
---|---
Unique ID|operator-multiple-same-operators
Description|Tests whether multiple instances of the same Operator CSV are installed.
Suggested Remediation|Ensure that only one Operator of the same type is installed in the cluster.
Best Practice Reference|https://redhat-best-practices-for-k8s.github.io/guide/#redhat-best-practices-for-k8s-cnf-operator-requirements
Exception Process|No exceptions
Tags|common,operator
|**Scenario**|**Optional/Mandatory**|
|Extended|Mandatory|
|Far-Edge|Mandatory|
|Non-Telco|Mandatory|
|Telco|Mandatory|

#### operator-olm-skip-range

Property|Description
---|---
Unique ID|operator-olm-skip-range
Description|Test that checks the operator has a valid olm skip range.
Suggested Remediation|Ensure that the Operator has a valid OLM skip range. If the operator does not have another version to "skip", then ignore the result of this test.
Best Practice Reference|https://redhat-best-practices-for-k8s.github.io/guide/#redhat-best-practices-for-k8s-cnf-operator-requirements
Exception Process|If there is not a version of the operator that needs to be skipped, then an exception will be granted.
Tags|common,operator
|**Scenario**|**Optional/Mandatory**|
|Extended|Optional|
|Far-Edge|Optional|
|Non-Telco|Optional|
|Telco|Optional|

#### operator-pods-no-hugepages

Property|Description
---|---
Unique ID|operator-pods-no-hugepages
Description|Tests that the pods do not have hugepages enabled.
Suggested Remediation|Ensure that the pods are not using hugepages
Best Practice Reference|https://redhat-best-practices-for-k8s.github.io/guide/#redhat-best-practices-for-k8s-cnf-operator-requirements
Exception Process|No exceptions
Tags|common,operator
|**Scenario**|**Optional/Mandatory**|
|Extended|Optional|
|Far-Edge|Optional|
|Non-Telco|Optional|
|Telco|Optional|

#### operator-semantic-versioning

Property|Description
---|---
Unique ID|operator-semantic-versioning
Description|Tests whether an application Operator has a valid semantic versioning.
Suggested Remediation|Ensure that the Operator has a valid semantic versioning.
Best Practice Reference|https://redhat-best-practices-for-k8s.github.io/guide/#redhat-best-practices-for-k8s-cnf-operator-requirements
Exception Process|No exceptions
Tags|common,operator
|**Scenario**|**Optional/Mandatory**|
|Extended|Mandatory|
|Far-Edge|Mandatory|
|Non-Telco|Mandatory|
|Telco|Mandatory|

#### operator-single-crd-owner

Property|Description
---|---
Unique ID|operator-single-crd-owner
Description|Tests whether a CRD is owned by a single Operator.
Suggested Remediation|Ensure that a CRD is owned by only one Operator
Best Practice Reference|https://redhat-best-practices-for-k8s.github.io/guide/#redhat-best-practices-for-k8s-cnf-operator-requirements
Exception Process|No exceptions
Tags|common,operator
|**Scenario**|**Optional/Mandatory**|
|Extended|Mandatory|
|Far-Edge|Mandatory|
|Non-Telco|Mandatory|
|Telco|Mandatory|

#### operator-valid-installation-tenant-namespace

Property|Description
---|---
Unique ID|operator-valid-installation-tenant-namespace
Description|Tests whether operator installation is valid in tenant namespace.
Suggested Remediation|Ensure that operator with install mode SingleNamespace only is installed in the tenant namespace.
Best Practice Reference|https://redhat-best-practices-for-k8s.github.io/guide/#redhat-best-practices-for-k8s-cnf-operator-requirements
Exception Process|No exceptions
Tags|common,operator
|**Scenario**|**Optional/Mandatory**|
|Extended|Mandatory|
|Far-Edge|Mandatory|
|Non-Telco|Mandatory|
|Telco|Mandatory|

### performance

#### performance-exclusive-cpu-pool

Property|Description
---|---
Unique ID|performance-exclusive-cpu-pool
Description|Ensures that if one container in a Pod selects an exclusive CPU pool the rest select the same type of CPU pool
Suggested Remediation|Ensure that if one container in a Pod selects an exclusive CPU pool the rest also select this type of CPU pool
Best Practice Reference|No Doc Link - Far Edge
Exception Process|There is no documented exception process for this.
Tags|faredge,performance
|**Scenario**|**Optional/Mandatory**|
|Extended|Optional|
|Far-Edge|Mandatory|
|Non-Telco|Optional|
|Telco|Optional|

#### performance-exclusive-cpu-pool-rt-scheduling-policy

Property|Description
---|---
Unique ID|performance-exclusive-cpu-pool-rt-scheduling-policy
Description|Ensures that if application workload runs in exclusive CPU pool, it chooses RT CPU schedule policy and set the priority less than 10.
Suggested Remediation|Ensure that the workload running in Application exclusive CPU pool can choose RT CPU scheduling policy, but should set priority less than 10
Best Practice Reference|No Doc Link - Far Edge
Exception Process|There is no documented exception process for this.
Tags|faredge,performance
|**Scenario**|**Optional/Mandatory**|
|Extended|Optional|
|Far-Edge|Mandatory|
|Non-Telco|Optional|
|Telco|Optional|

#### performance-isolated-cpu-pool-rt-scheduling-policy

Property|Description
---|---
Unique ID|performance-isolated-cpu-pool-rt-scheduling-policy
Description|Ensures that a workload running in an application-isolated exclusive CPU pool selects a RT CPU scheduling policy
Suggested Remediation|Ensure that the workload running in an application-isolated exclusive CPU pool selects a RT CPU scheduling policy (such as SCHED_FIFO/SCHED_RR) with High priority.
Best Practice Reference|No Doc Link - Far Edge
Exception Process|There is no documented exception process for this.
Tags|faredge,performance
|**Scenario**|**Optional/Mandatory**|
|Extended|Optional|
|Far-Edge|Mandatory|
|Non-Telco|Optional|
|Telco|Optional|

#### performance-max-resources-exec-probes

Property|Description
---|---
Unique ID|performance-max-resources-exec-probes
Description|Checks that less than 10 exec probes are configured in the cluster for this workload. Also checks that the periodSeconds parameter for each probe is superior or equal to 10.
Suggested Remediation|Reduce the number of exec probes in the cluster for this workload to less than 10. Increase the update period of the exec probe to be superior or equal to 10 seconds.
Best Practice Reference|No Doc Link - Far Edge
Exception Process|There is no documented exception process for this.
Tags|faredge,performance
|**Scenario**|**Optional/Mandatory**|
|Extended|Optional|
|Far-Edge|Optional|
|Non-Telco|Optional|
|Telco|Optional|

#### performance-rt-apps-no-exec-probes

Property|Description
---|---
Unique ID|performance-rt-apps-no-exec-probes
Description|Ensures that if one container runs a real time application exec probes are not used
Suggested Remediation|Ensure that if one container runs a real time application exec probes are not used
Best Practice Reference|No Doc Link - Far Edge
Exception Process|There is no documented exception process for this.
Tags|faredge,performance
|**Scenario**|**Optional/Mandatory**|
|Extended|Optional|
|Far-Edge|Mandatory|
|Non-Telco|Optional|
|Telco|Optional|

#### performance-shared-cpu-pool-non-rt-scheduling-policy

Property|Description
---|---
Unique ID|performance-shared-cpu-pool-non-rt-scheduling-policy
Description|Ensures that if application workload runs in shared CPU pool, it chooses non-RT CPU schedule policy to always share the CPU with other applications and kernel threads.
Suggested Remediation|Ensure that the workload running in Application shared CPU pool should choose non-RT CPU schedule policy, like SCHED _OTHER to always share the CPU with other applications and kernel threads.
Best Practice Reference|No Doc Link - Far Edge
Exception Process|There is no documented exception process for this.
Tags|faredge,performance
|**Scenario**|**Optional/Mandatory**|
|Extended|Optional|
|Far-Edge|Mandatory|
|Non-Telco|Optional|
|Telco|Optional|

### platform-alteration

#### platform-alteration-base-image

Property|Description
---|---
Unique ID|platform-alteration-base-image
Description|Ensures that the Container Base Image is not altered post-startup. This test is a heuristic, and ensures that there are no changes to the following directories: 1) /var/lib/rpm 2) /var/lib/dpkg 3) /bin 4) /sbin 5) /lib 6) /lib64 7) /usr/bin 8) /usr/sbin 9) /usr/lib 10) /usr/lib64
Suggested Remediation|Ensure that Container applications do not modify the Container Base Image. In particular, ensure that the following directories are not modified: 1) /var/lib/rpm 2) /var/lib/dpkg 3) /bin 4) /sbin 5) /lib 6) /lib64 7) /usr/bin 8) /usr/sbin 9) /usr/lib 10) /usr/lib64 Ensure that all required binaries are built directly into the container image, and are not installed post startup.
Best Practice Reference|https://redhat-best-practices-for-k8s.github.io/guide/#redhat-best-practices-for-k8s-image-standards
Exception Process|No exceptions
Tags|common,platform-alteration
|**Scenario**|**Optional/Mandatory**|
|Extended|Mandatory|
|Far-Edge|Mandatory|
|Non-Telco|Mandatory|
|Telco|Mandatory|

#### platform-alteration-boot-params

Property|Description
---|---
Unique ID|platform-alteration-boot-params
Description|Tests that boot parameters are set through the MachineConfigOperator, and not set manually on the Node.
Suggested Remediation|Ensure that boot parameters are set directly through the MachineConfigOperator, or indirectly through the PerformanceAddonOperator. Boot parameters should not be changed directly through the Node, as OpenShift should manage the changes for you.
Best Practice Reference|https://redhat-best-practices-for-k8s.github.io/guide/#redhat-best-practices-for-k8s-host-os
Exception Process|No exceptions
Tags|common,platform-alteration
|**Scenario**|**Optional/Mandatory**|
|Extended|Mandatory|
|Far-Edge|Mandatory|
|Non-Telco|Mandatory|
|Telco|Mandatory|

#### platform-alteration-hugepages-1g-only

Property|Description
---|---
Unique ID|platform-alteration-hugepages-1g-only
Description|Check that pods using hugepages only use 1Gi size
Suggested Remediation|Modify pod to consume 1Gi hugepages only
Best Practice Reference|No Doc Link - Far Edge
Exception Process|There is no documented exception process for this.
Tags|faredge,platform-alteration
|**Scenario**|**Optional/Mandatory**|
|Extended|Optional|
|Far-Edge|Mandatory|
|Non-Telco|Optional|
|Telco|Optional|

#### platform-alteration-hugepages-2m-only

Property|Description
---|---
Unique ID|platform-alteration-hugepages-2m-only
Description|Check that pods using hugepages only use 2Mi size
Suggested Remediation|Modify pod to consume 2Mi hugepages only
Best Practice Reference|https://redhat-best-practices-for-k8s.github.io/guide/#redhat-best-practices-for-k8s-huge-pages
Exception Process|No exception needed for optional/extended tests.
Tags|extended,platform-alteration
|**Scenario**|**Optional/Mandatory**|
|Extended|Mandatory|
|Far-Edge|Optional|
|Non-Telco|Optional|
|Telco|Optional|

#### platform-alteration-hugepages-config

Property|Description
---|---
Unique ID|platform-alteration-hugepages-config
Description|Checks to see that HugePage settings have been configured through MachineConfig, and not manually on the underlying Node. This test case applies only to Nodes that are configured with the "worker" MachineConfigSet. First, the "worker" MachineConfig is polled, and the Hugepage settings are extracted. Next, the underlying Nodes are polled for configured HugePages through inspection of /proc/meminfo. The results are compared, and the test passes only if they are the same.
Suggested Remediation|HugePage settings should be configured either directly through the MachineConfigOperator or indirectly using the PerformanceAddonOperator. This ensures that OpenShift is aware of the special MachineConfig requirements, and can provision your workload on a Node that is part of the corresponding MachineConfigSet. Avoid making changes directly to an underlying Node, and let OpenShift handle the heavy lifting of configuring advanced settings. This test case applies only to Nodes that are configured with the "worker" MachineConfigSet.
Best Practice Reference|https://redhat-best-practices-for-k8s.github.io/guide/#redhat-best-practices-for-k8s-huge-pages
Exception Process|No exceptions
Tags|common,platform-alteration
|**Scenario**|**Optional/Mandatory**|
|Extended|Mandatory|
|Far-Edge|Mandatory|
|Non-Telco|Mandatory|
|Telco|Mandatory|

#### platform-alteration-hyperthread-enable

Property|Description
---|---
Unique ID|platform-alteration-hyperthread-enable
Description|Check that baremetal workers have hyperthreading enabled
Suggested Remediation|Check that baremetal workers have hyperthreading enabled
Best Practice Reference|No Doc Link - Extended
Exception Process|There is no documented exception process for this.
Tags|extended,platform-alteration
|**Scenario**|**Optional/Mandatory**|
|Extended|Optional|
|Far-Edge|Optional|
|Non-Telco|Optional|
|Telco|Optional|

#### platform-alteration-is-selinux-enforcing

Property|Description
---|---
Unique ID|platform-alteration-is-selinux-enforcing
Description|verifies that all openshift platform/cluster nodes have selinux in "Enforcing" mode.
Suggested Remediation|Configure selinux and enable enforcing mode.
Best Practice Reference|https://redhat-best-practices-for-k8s.github.io/guide/#redhat-best-practices-for-k8s-pod-security
Exception Process|No exceptions
Tags|common,platform-alteration
|**Scenario**|**Optional/Mandatory**|
|Extended|Mandatory|
|Far-Edge|Mandatory|
|Non-Telco|Mandatory|
|Telco|Mandatory|

#### platform-alteration-isredhat-release

Property|Description
---|---
Unique ID|platform-alteration-isredhat-release
Description|verifies if the container base image is redhat.
Suggested Remediation|Build a new container image that is based on UBI (Red Hat Universal Base Image).
Best Practice Reference|https://redhat-best-practices-for-k8s.github.io/guide/#redhat-best-practices-for-k8s-base-images
Exception Process|No exceptions
Tags|common,platform-alteration
|**Scenario**|**Optional/Mandatory**|
|Extended|Mandatory|
|Far-Edge|Mandatory|
|Non-Telco|Mandatory|
|Telco|Mandatory|

#### platform-alteration-ocp-lifecycle

Property|Description
---|---
Unique ID|platform-alteration-ocp-lifecycle
Description|Tests that the running OCP version is not end of life.
Suggested Remediation|Please update your cluster to a version that is generally available.
Best Practice Reference|https://redhat-best-practices-for-k8s.github.io/guide/#redhat-best-practices-for-k8s-k8s
Exception Process|No exceptions
Tags|common,platform-alteration
|**Scenario**|**Optional/Mandatory**|
|Extended|Mandatory|
|Far-Edge|Mandatory|
|Non-Telco|Mandatory|
|Telco|Mandatory|

#### platform-alteration-ocp-node-os-lifecycle

Property|Description
---|---
Unique ID|platform-alteration-ocp-node-os-lifecycle
Description|Tests that the nodes running in the cluster have operating systems that are compatible with the deployed version of OpenShift.
Suggested Remediation|Please update your workers to a version that is supported by your version of OpenShift
Best Practice Reference|https://redhat-best-practices-for-k8s.github.io/guide/#redhat-best-practices-for-k8s-host-os
Exception Process|No exceptions
Tags|common,platform-alteration
|**Scenario**|**Optional/Mandatory**|
|Extended|Mandatory|
|Far-Edge|Mandatory|
|Non-Telco|Mandatory|
|Telco|Mandatory|

#### platform-alteration-service-mesh-usage

Property|Description
---|---
Unique ID|platform-alteration-service-mesh-usage
Description|Checks if the istio namespace ("istio-system") is present. If it is present, checks that the istio sidecar is present in all pods under test.
Suggested Remediation|Ensure all the workload pods are using service mesh if the cluster provides it.
Best Practice Reference|No Doc Link - Extended
Exception Process|No exception needed for optional/extended tests.
Tags|extended,platform-alteration
|**Scenario**|**Optional/Mandatory**|
|Extended|Optional|
|Far-Edge|Optional|
|Non-Telco|Optional|
|Telco|Optional|

#### platform-alteration-sysctl-config

Property|Description
---|---
Unique ID|platform-alteration-sysctl-config
Description|Tests that no one has changed the node's sysctl configs after the node was created, the tests works by checking if the sysctl configs are consistent with the MachineConfig CR which defines how the node should be configured
Suggested Remediation|You should recreate the node or change the sysctls, recreating is recommended because there might be other unknown changes
Best Practice Reference|https://redhat-best-practices-for-k8s.github.io/guide/#redhat-best-practices-for-k8s-cnf-security
Exception Process|No exceptions
Tags|common,platform-alteration
|**Scenario**|**Optional/Mandatory**|
|Extended|Mandatory|
|Far-Edge|Mandatory|
|Non-Telco|Mandatory|
|Telco|Mandatory|

#### platform-alteration-tainted-node-kernel

Property|Description
---|---
Unique ID|platform-alteration-tainted-node-kernel
Description|Ensures that the Node(s) hosting workloads do not utilize tainted kernels. This test case is especially important to support Highly Available workloads, since when a workload is re-instantiated on a backup Node, that Node's kernel may not have the same hacks.'
Suggested Remediation|Test failure indicates that the underlying Node's kernel is tainted. Ensure that you have not altered underlying Node(s) kernels in order to run the workload.
Best Practice Reference|https://redhat-best-practices-for-k8s.github.io/guide/#redhat-best-practices-for-k8s-high-level-cnf-expectations
Exception Process|If taint is necessary, document details of the taint and why it's needed by workload or environment.
Tags|common,platform-alteration
|**Scenario**|**Optional/Mandatory**|
|Extended|Mandatory|
|Far-Edge|Mandatory|
|Non-Telco|Mandatory|
|Telco|Mandatory|

### preflight

#### preflight-AllImageRefsInRelatedImages

Property|Description
---|---
Unique ID|preflight-AllImageRefsInRelatedImages
Description|Check that all images in the CSV are listed in RelatedImages section. Currently, this check is not enforced.
Suggested Remediation|Either manually or with a tool, populate the RelatedImages section of the CSV
Best Practice Reference|No Doc Link
Exception Process|There is no documented exception process for this.
Tags|common,preflight
|**Scenario**|**Optional/Mandatory**|
|Extended|Optional|
|Far-Edge|Optional|
|Non-Telco|Optional|
|Telco|Optional|

#### preflight-BasedOnUbi

Property|Description
---|---
Unique ID|preflight-BasedOnUbi
Description|Checking if the container's base image is based upon the Red Hat Universal Base Image (UBI)
Suggested Remediation|Change the FROM directive in your Dockerfile or Containerfile to FROM registry.access.redhat.com/ubi8/ubi
Best Practice Reference|No Doc Link
Exception Process|There is no documented exception process for this.
Tags|common,preflight
|**Scenario**|**Optional/Mandatory**|
|Extended|Optional|
|Far-Edge|Optional|
|Non-Telco|Optional|
|Telco|Optional|

#### preflight-BundleImageRefsAreCertified

Property|Description
---|---
Unique ID|preflight-BundleImageRefsAreCertified
Description|Checking that all images referenced in the CSV are certified. Currently, this check is not enforced.
Suggested Remediation|Ensure that any images referenced in the CSV, including the relatedImages section, have been certified.
Best Practice Reference|No Doc Link
Exception Process|There is no documented exception process for this.
Tags|common,preflight
|**Scenario**|**Optional/Mandatory**|
|Extended|Optional|
|Far-Edge|Optional|
|Non-Telco|Optional|
|Telco|Optional|

#### preflight-DeployableByOLM

Property|Description
---|---
Unique ID|preflight-DeployableByOLM
Description|Checking if the operator could be deployed by OLM
Suggested Remediation|Follow the guidelines on the operator-sdk website to learn how to package your operator https://sdk.operatorframework.io/docs/olm-integration/cli-overview/
Best Practice Reference|No Doc Link
Exception Process|There is no documented exception process for this.
Tags|common,preflight
|**Scenario**|**Optional/Mandatory**|
|Extended|Optional|
|Far-Edge|Optional|
|Non-Telco|Optional|
|Telco|Optional|

#### preflight-FollowsRestrictedNetworkEnablementGuidelines

Property|Description
---|---
Unique ID|preflight-FollowsRestrictedNetworkEnablementGuidelines
Description|Checks for indicators that this bundle has implemented guidelines to indicate readiness for running in a disconnected cluster, or a cluster with a restricted network.
Suggested Remediation|If consumers of your operator may need to do so on a restricted network, implement the guidelines outlines in OCP documentation for your cluster version, such as https://docs.openshift.com/container-platform/4.11/operators/operator_sdk/osdk-generating-csvs.html#olm-enabling-operator-for-restricted-network_osdk-generating-csvs for OCP 4.11
Best Practice Reference|No Doc Link
Exception Process|There is no documented exception process for this.
Tags|common,preflight
|**Scenario**|**Optional/Mandatory**|
|Extended|Optional|
|Far-Edge|Optional|
|Non-Telco|Optional|
|Telco|Optional|

#### preflight-HasLicense

Property|Description
---|---
Unique ID|preflight-HasLicense
Description|Checking if terms and conditions applicable to the software including open source licensing information are present. The license must be at /licenses
Suggested Remediation|Create a directory named /licenses and include all relevant licensing and/or terms and conditions as text file(s) in that directory.
Best Practice Reference|No Doc Link
Exception Process|There is no documented exception process for this.
Tags|common,preflight
|**Scenario**|**Optional/Mandatory**|
|Extended|Optional|
|Far-Edge|Optional|
|Non-Telco|Optional|
|Telco|Optional|

#### preflight-HasModifiedFiles

Property|Description
---|---
Unique ID|preflight-HasModifiedFiles
Description|Checks that no files installed via RPM in the base Red Hat layer have been modified
Suggested Remediation|Do not modify any files installed by RPM in the base Red Hat layer
Best Practice Reference|No Doc Link
Exception Process|There is no documented exception process for this.
Tags|common,preflight
|**Scenario**|**Optional/Mandatory**|
|Extended|Optional|
|Far-Edge|Optional|
|Non-Telco|Optional|
|Telco|Optional|

#### preflight-HasNoProhibitedPackages

Property|Description
---|---
Unique ID|preflight-HasNoProhibitedPackages
Description|Checks to ensure that the image in use does not include prohibited packages, such as Red Hat Enterprise Linux (RHEL) kernel packages.
Suggested Remediation|Remove any RHEL packages that are not distributable outside of UBI
Best Practice Reference|No Doc Link
Exception Process|There is no documented exception process for this.
Tags|common,preflight
|**Scenario**|**Optional/Mandatory**|
|Extended|Optional|
|Far-Edge|Optional|
|Non-Telco|Optional|
|Telco|Optional|

#### preflight-HasProhibitedContainerName

Property|Description
---|---
Unique ID|preflight-HasProhibitedContainerName
Description|Checking if the container-name violates Red Hat trademark.
Suggested Remediation|Update container-name ie (quay.io/repo-name/container-name) to not violate Red Hat trademark.
Best Practice Reference|No Doc Link
Exception Process|There is no documented exception process for this.
Tags|common,preflight
|**Scenario**|**Optional/Mandatory**|
|Extended|Optional|
|Far-Edge|Optional|
|Non-Telco|Optional|
|Telco|Optional|

#### preflight-HasRequiredLabel

Property|Description
---|---
Unique ID|preflight-HasRequiredLabel
Description|Checking if the required labels (name, vendor, version, release, summary, description, maintainer) are present in the container metadata and that they do not violate Red Hat trademark.
Suggested Remediation|Add the following labels to your Dockerfile or Containerfile: name, vendor, version, release, summary, description, maintainer and validate that they do not violate Red Hat trademark.
Best Practice Reference|No Doc Link
Exception Process|There is no documented exception process for this.
Tags|common,preflight
|**Scenario**|**Optional/Mandatory**|
|Extended|Optional|
|Far-Edge|Optional|
|Non-Telco|Optional|
|Telco|Optional|

#### preflight-HasUniqueTag

Property|Description
---|---
Unique ID|preflight-HasUniqueTag
Description|Checking if container has a tag other than 'latest', so that the image can be uniquely identified.
Suggested Remediation|Add a tag to your image. Consider using Semantic Versioning. https://semver.org/
Best Practice Reference|No Doc Link
Exception Process|There is no documented exception process for this.
Tags|common,preflight
|**Scenario**|**Optional/Mandatory**|
|Extended|Optional|
|Far-Edge|Optional|
|Non-Telco|Optional|
|Telco|Optional|

#### preflight-LayerCountAcceptable

Property|Description
---|---
Unique ID|preflight-LayerCountAcceptable
Description|Checking if container has less than 40 layers.  Too many layers within the container images can degrade container performance.
Suggested Remediation|Optimize your Dockerfile to consolidate and minimize the number of layers. Each RUN command will produce a new layer. Try combining RUN commands using && where possible.
Best Practice Reference|No Doc Link
Exception Process|There is no documented exception process for this.
Tags|common,preflight
|**Scenario**|**Optional/Mandatory**|
|Extended|Optional|
|Far-Edge|Optional|
|Non-Telco|Optional|
|Telco|Optional|

#### preflight-RequiredAnnotations

Property|Description
---|---
Unique ID|preflight-RequiredAnnotations
Description|Checks that the CSV has all of the required feature annotations.
Suggested Remediation|Add all of the required annotations, and make sure the value is set to either 'true' or 'false'
Best Practice Reference|No Doc Link
Exception Process|There is no documented exception process for this.
Tags|common,preflight
|**Scenario**|**Optional/Mandatory**|
|Extended|Optional|
|Far-Edge|Optional|
|Non-Telco|Optional|
|Telco|Optional|

#### preflight-RunAsNonRoot

Property|Description
---|---
Unique ID|preflight-RunAsNonRoot
Description|Checking if container runs as the root user because a container that does not specify a non-root user will fail the automatic certification, and will be subject to a manual review before the container can be approved for publication
Suggested Remediation|Indicate a specific USER in the dockerfile or containerfile
Best Practice Reference|No Doc Link
Exception Process|There is no documented exception process for this.
Tags|common,preflight
|**Scenario**|**Optional/Mandatory**|
|Extended|Optional|
|Far-Edge|Optional|
|Non-Telco|Optional|
|Telco|Optional|

#### preflight-ScorecardBasicSpecCheck

Property|Description
---|---
Unique ID|preflight-ScorecardBasicSpecCheck
Description|Check to make sure that all CRs have a spec block.
Suggested Remediation|Make sure that all CRs have a spec block
Best Practice Reference|No Doc Link
Exception Process|There is no documented exception process for this.
Tags|common,preflight
|**Scenario**|**Optional/Mandatory**|
|Extended|Optional|
|Far-Edge|Optional|
|Non-Telco|Optional|
|Telco|Optional|

#### preflight-ScorecardOlmSuiteCheck

Property|Description
---|---
Unique ID|preflight-ScorecardOlmSuiteCheck
Description|Operator-sdk scorecard OLM Test Suite Check
Suggested Remediation|See scorecard output for details, artifacts/operator_bundle_scorecard_OlmSuiteCheck.json
Best Practice Reference|No Doc Link
Exception Process|There is no documented exception process for this.
Tags|common,preflight
|**Scenario**|**Optional/Mandatory**|
|Extended|Optional|
|Far-Edge|Optional|
|Non-Telco|Optional|
|Telco|Optional|

#### preflight-SecurityContextConstraintsInCSV

Property|Description
---|---
Unique ID|preflight-SecurityContextConstraintsInCSV
Description|Evaluates the csv and logs a message if a non default security context constraint is needed by the operator
Suggested Remediation|If no scc is detected the default restricted scc will be used.
Best Practice Reference|No Doc Link
Exception Process|There is no documented exception process for this.
Tags|common,preflight
|**Scenario**|**Optional/Mandatory**|
|Extended|Optional|
|Far-Edge|Optional|
|Non-Telco|Optional|
|Telco|Optional|

#### preflight-ValidateOperatorBundle

Property|Description
---|---
Unique ID|preflight-ValidateOperatorBundle
Description|Validating Bundle image that checks if it can validate the content and format of the operator bundle
Suggested Remediation|Valid bundles are defined by bundle spec, so make sure that this bundle conforms to that spec. More Information: https://github.com/operator-framework/operator-registry/blob/master/docs/design/operator-bundle.md
Best Practice Reference|No Doc Link
Exception Process|There is no documented exception process for this.
Tags|common,preflight
|**Scenario**|**Optional/Mandatory**|
|Extended|Optional|
|Far-Edge|Optional|
|Non-Telco|Optional|
|Telco|Optional|

## Security Context Categories

Security context categories referred here are applicable to the [access control test case](#access-control-security-context).

### 1st Category
Default SCC for all users if namespace does not use service mesh.

Workloads under this category should: 
 - Use default CNI (OVN) network interface
 - Not request NET_ADMIN or NET_RAW for advanced networking functions

### 2nd Category
For workloads which utilize Service Mesh sidecars for mTLS or load balancing. These workloads must utilize an alternative SCC “restricted-no-uid0” to workaround a service mesh UID limitation. Workloads under this category should not run as root (UID0).

### 3rd Category
For workloads with advanced networking functions/requirements (e.g. CAP_NET_RAW, CAP_NET_ADMIN, may run as root).

For example:
  - Manipulate the low-level protocol flags, such as the 802.1p priority, VLAN tag, DSCP value, etc.
  - Manipulate the interface IP addresses or the routing table or the firewall rules on-the-fly.
  - Process Ethernet packets
Workloads under this category may
  - Use Macvlan interface to sending and receiving Ethernet packets
  - Request CAP_NET_RAW for creating raw sockets
  - Request CAP_NET_ADMIN for
    - Modify the interface IP address on-the-fly
    - Manipulating the routing table on-the-fly
    - Manipulating firewall rules on-the-fly
    - Setting packet DSCP value

### 4th Category
For workloads handling user plane traffic or latency-sensitive payloads at line rate, such as load balancing, routing, deep packet inspection etc. Workloads under this category may also need to process the packets at a lower level.

These workloads shall 
  - Use SR-IOV interfaces 
  - Fully or partially bypassing kernel networking stack with userspace networking technologies,such as DPDK, F-stack, VPP, OpenFastPath, etc. A userspace networking stack not only improvesthe performance but also reduces the need for CAP_NET_ADMIN and CAP_NET_RAW.
CAP_IPC_LOCK is mandatory for allocating hugepage memory, hence shall be granted to DPDK applications. If the workload is latency-sensitive and needs a real-time kernel, CAP_SYS_NICE would be required.<|MERGE_RESOLUTION|>--- conflicted
+++ resolved
@@ -40,11 +40,7 @@
 
 |Mandatory|Optional|
 |---|---|
-<<<<<<< HEAD
 |44|25|
-=======
-|43|26|
->>>>>>> 40c41743
 
 ### Telco specific tests only: 27
 
