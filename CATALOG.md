--- conflicted
+++ resolved
@@ -7,11 +7,7 @@
 
 ## Test cases summary
 
-<<<<<<< HEAD
-### Total test cases: 116
-=======
-### Total test cases: 118
->>>>>>> f6670c5c
+### Total test cases: 117
 
 ### Total suites: 10
 
@@ -40,19 +36,11 @@
 |---|---|
 |8|1|
 
-<<<<<<< HEAD
-### Non-Telco specific tests only: 68
+### Non-Telco specific tests only: 69
 
 |Mandatory|Optional|
 |---|---|
-|43|25|
-=======
-### Non-Telco specific tests only: 70
-
-|Mandatory|Optional|
-|---|---|
-|44|26|
->>>>>>> f6670c5c
+|43|26|
 
 ### Telco specific tests only: 27
 
