// Copyright (C) 2020-2022 Red Hat, Inc.
//
// This program is free software; you can redistribute it and/or modify
// it under the terms of the GNU General Public License as published by
// the Free Software Foundation; either version 2 of the License, or
// (at your option) any later version.
//
// This program is distributed in the hope that it will be useful,
// but WITHOUT ANY WARRANTY; without even the implied warranty of
// MERCHANTABILITY or FITNESS FOR A PARTICULAR PURPOSE.  See the
// GNU General Public License for more details.
//
// You should have received a copy of the GNU General Public License along
// with this program; if not, write to the Free Software Foundation, Inc.,
// 51 Franklin Street, Fifth Floor, Boston, MA 02110-1301 USA.
package registry

import (
	"os"
	"testing"

	log "github.com/sirupsen/logrus"
	"github.com/stretchr/testify/assert"
)

func TestIsOperatorCertified(t *testing.T) {
<<<<<<< HEAD
	name := "instana-agent-operator.v0.3.6"
	ocpversion := "4.5"
=======
	name := "zoperator.v0.3.6"
	ocpversion := "4.6"
	channel := "alpha"
>>>>>>> 5b8439ee
	path, _ := os.Getwd()
	log.Info(path)
	path, err := os.Getwd()
	if err != nil {
		log.Println(err)
	}
	loadOperatorsCatalog(path + "/../")
	ans := IsOperatorCertified(name, ocpversion, channel)
	assert.Equal(t, ans, true)

	ans = IsOperatorCertified("falcon-alpha", ocpversion, channel)
	assert.Equal(t, ans, false)
}<|MERGE_RESOLUTION|>--- conflicted
+++ resolved
@@ -24,14 +24,9 @@
 )
 
 func TestIsOperatorCertified(t *testing.T) {
-<<<<<<< HEAD
-	name := "instana-agent-operator.v0.3.6"
-	ocpversion := "4.5"
-=======
 	name := "zoperator.v0.3.6"
 	ocpversion := "4.6"
 	channel := "alpha"
->>>>>>> 5b8439ee
 	path, _ := os.Getwd()
 	log.Info(path)
 	path, err := os.Getwd()
