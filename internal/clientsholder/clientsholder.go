--- conflicted
+++ resolved
@@ -42,12 +42,8 @@
 	APIExtClient  apiextv1.ApiextensionsV1Interface
 	OlmClient     *clientOlm.Clientset
 	AppsClients   *appv1client.AppsV1Client
-<<<<<<< HEAD
-	K8sClient     *kubernetes.Clientset
 	OClient       *clientconfigv1.ConfigV1Client
-=======
 	K8sClient     kubernetes.Interface
->>>>>>> 75762302
 
 	ready bool
 }
@@ -127,14 +123,11 @@
 	if err != nil {
 		return nil, fmt.Errorf("can't instantiate k8sclient: %s", err)
 	}
-<<<<<<< HEAD
 	// create the oc client
 	clientsHolder.OClient, err = clientconfigv1.NewForConfig(clientsHolder.RestConfig)
 	if err != nil {
 		logrus.Panic("can't instantiate ocClient", err)
 	}
-=======
->>>>>>> 75762302
 
 	clientsHolder.ready = true
 	return &clientsHolder, nil
