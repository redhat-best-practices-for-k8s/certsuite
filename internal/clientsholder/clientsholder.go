--- conflicted
+++ resolved
@@ -43,11 +43,8 @@
 	OlmClient     olmClient.Interface
 	OcpClient     clientconfigv1.ConfigV1Interface
 	K8sClient     kubernetes.Interface
-<<<<<<< HEAD
 	RbacClient    *rbac.RbacV1Client
-=======
 	MachineCfg    ocpMachine.Interface
->>>>>>> 97b03aa6
 	ready         bool
 }
 
@@ -135,18 +132,14 @@
 	if err != nil {
 		return nil, fmt.Errorf("can't instantiate ocClient: %s", err)
 	}
-<<<<<<< HEAD
 	clientsHolder.RbacClient, err = rbac.NewForConfig(clientsHolder.RestConfig)
 	if err != nil {
 		return nil, fmt.Errorf("can't instantiate ocClient: %s", err)
 	}
-=======
 	clientsHolder.MachineCfg, err = ocpMachine.NewForConfig(clientsHolder.RestConfig)
 	if err != nil {
 		return nil, fmt.Errorf("can't instantiate MachineCfg client: %s", err)
 	}
-
->>>>>>> 97b03aa6
 	clientsHolder.ready = true
 	return &clientsHolder, nil
 }