--- conflicted
+++ resolved
@@ -36,17 +36,6 @@
 )
 
 type ClientsHolder struct {
-<<<<<<< HEAD
-	RestConfig    *rest.Config
-	Coreclient    *corev1client.CoreV1Client
-	ClientConfig  clientconfigv1.ConfigV1Interface
-	DynamicClient dynamic.Interface
-	APIExtClient  apiextv1.ApiextensionsV1Interface
-	OlmClient     *clientOlm.Clientset
-	AppsClients   *appv1client.AppsV1Client
-	K8sClient     kubernetes.Interface
-	OClient       *clientconfigv1.ConfigV1Client
-=======
 	RestConfig       *rest.Config
 	Coreclient       *corev1client.CoreV1Client
 	ClientConfig     clientconfigv1.ConfigV1Interface
@@ -57,7 +46,6 @@
 	OClient          *clientconfigv1.ConfigV1Client
 	K8sClient        kubernetes.Interface
 	K8sClientversion *kubernetes.Clientset
->>>>>>> 45dbb30a
 
 	ready bool
 }
@@ -137,22 +125,15 @@
 	if err != nil {
 		return nil, fmt.Errorf("can't instantiate k8sclient: %s", err)
 	}
-<<<<<<< HEAD
-=======
 	clientsHolder.K8sClientversion, err = kubernetes.NewForConfig(clientsHolder.RestConfig)
 	if err != nil {
 		return nil, fmt.Errorf("can't instantiate K8sClientversion: %s", err)
 	}
->>>>>>> 45dbb30a
 	// create the oc client
 	clientsHolder.OClient, err = clientconfigv1.NewForConfig(clientsHolder.RestConfig)
 	if err != nil {
 		logrus.Panic("can't instantiate ocClient", err)
 	}
-<<<<<<< HEAD
-=======
-
->>>>>>> 45dbb30a
 	clientsHolder.ready = true
 	return &clientsHolder, nil
 }