package run

import (
	"fmt"
	"io/fs"
	"os"
	"time"

	"github.com/spf13/cobra"
	"github.com/test-network-function/cnf-certification-test/internal/log"
	"github.com/test-network-function/cnf-certification-test/pkg/certsuite"
	"github.com/test-network-function/cnf-certification-test/pkg/configuration"
	"github.com/test-network-function/cnf-certification-test/pkg/flags"
)

const timeoutFlagDefaultvalue = 24 * time.Hour

var (
	runCmd = &cobra.Command{
		Use:   "run",
		Short: "Run the Red Hat Best Practices Test Suite for Kubernetes",
		RunE:  runTestSuite,
	}
)

func NewCommand() *cobra.Command {
	runCmd.PersistentFlags().String("output-dir", "cnf-certification-test", "The directory where the output artifacts will be placed")
	runCmd.PersistentFlags().String("label-filter", "none", "Label expression to filter test cases  (e.g. --label-filter 'access-control && !access-control-sys-admin-capability')")
	runCmd.PersistentFlags().String("timeout", timeoutFlagDefaultvalue.String(), "Time allowed for the test suite execution to complete (e.g. --timeout 30m  or -timeout 1h30m)")
	runCmd.PersistentFlags().String("config-file", "cnf-certification-test/tnf_config.yml", "Name of the workload configuration file")
	runCmd.PersistentFlags().Bool("list", false, "Shows all the available checks/tests. Can be filtered with --label-filter.")
	runCmd.PersistentFlags().Bool("server-mode", false, "Run the certsuite in web server mode.")

	return runCmd
}

<<<<<<< HEAD
func initFlags(arg interface{}) {
	cmd := arg.(*cobra.Command)

=======
func initFlags(cmd *cobra.Command) error {
>>>>>>> c0f65035
	outputDir, _ := cmd.Flags().GetString("output-dir")
	labelFilter, _ := cmd.Flags().GetString("label-filter")
	timeout, _ := cmd.Flags().GetString("timeout")
	list, _ := cmd.Flags().GetBool("list")
	serverMode, _ := cmd.Flags().GetBool("server-mode")
	configFile, _ := cmd.Flags().GetString("config-file")

	// Check if the output directory exists and, if not, create it
	if _, err := os.Stat(outputDir); os.IsNotExist(err) {
		var dirPerm fs.FileMode = 0o755        // default permissions for a directory
		err := os.MkdirAll(outputDir, dirPerm) //nolint:govet // err shadowing intended
		if err != nil {
			return fmt.Errorf("could not create directory %q, err: %v", outputDir, err)
		}
	} else if err != nil {
		return fmt.Errorf("could not check directory %q, err: %v", outputDir, err)
	}

	flags.OutputDir = &outputDir
	flags.LabelsFlag = &labelFilter
	flags.TimeoutFlag = &timeout
	flags.ListFlag = &list
	flags.ServerModeFlag = &serverMode
	flags.ConfigurationFile = configFile

<<<<<<< HEAD
	// Override env vars
	testParams := configuration.GetTestParameters()
	testParams.ConfigurationPath = configFile
}
func runTestSuite(cmd *cobra.Command, _ []string) error {
	certsuite.Startup(initFlags, cmd)
=======
	return nil
}
func runTestSuite(cmd *cobra.Command, _ []string) error {
	err := initFlags(cmd)
	if err != nil {
		log.Fatal("Failed to initialize flags: %v", err)
	}

	certsuite.Startup(false)
>>>>>>> c0f65035
	defer certsuite.Shutdown()

	err = certsuite.Run(*flags.LabelsFlag, *flags.OutputDir)
	if err != nil {
		log.Fatal("Failed to run CNF Certification Suite: %v", err) //nolint:gocritic // exitAfterDefer
	}

	return err
}<|MERGE_RESOLUTION|>--- conflicted
+++ resolved
@@ -1,9 +1,6 @@
 package run
 
 import (
-	"fmt"
-	"io/fs"
-	"os"
 	"time"
 
 	"github.com/spf13/cobra"
@@ -34,30 +31,15 @@
 	return runCmd
 }
 
-<<<<<<< HEAD
-func initFlags(arg interface{}) {
+func initFlags(arg interface{}) error {
 	cmd := arg.(*cobra.Command)
 
-=======
-func initFlags(cmd *cobra.Command) error {
->>>>>>> c0f65035
 	outputDir, _ := cmd.Flags().GetString("output-dir")
 	labelFilter, _ := cmd.Flags().GetString("label-filter")
 	timeout, _ := cmd.Flags().GetString("timeout")
 	list, _ := cmd.Flags().GetBool("list")
 	serverMode, _ := cmd.Flags().GetBool("server-mode")
 	configFile, _ := cmd.Flags().GetString("config-file")
-
-	// Check if the output directory exists and, if not, create it
-	if _, err := os.Stat(outputDir); os.IsNotExist(err) {
-		var dirPerm fs.FileMode = 0o755        // default permissions for a directory
-		err := os.MkdirAll(outputDir, dirPerm) //nolint:govet // err shadowing intended
-		if err != nil {
-			return fmt.Errorf("could not create directory %q, err: %v", outputDir, err)
-		}
-	} else if err != nil {
-		return fmt.Errorf("could not check directory %q, err: %v", outputDir, err)
-	}
 
 	flags.OutputDir = &outputDir
 	flags.LabelsFlag = &labelFilter
@@ -66,27 +48,17 @@
 	flags.ServerModeFlag = &serverMode
 	flags.ConfigurationFile = configFile
 
-<<<<<<< HEAD
 	// Override env vars
 	testParams := configuration.GetTestParameters()
 	testParams.ConfigurationPath = configFile
+
+	return nil
 }
 func runTestSuite(cmd *cobra.Command, _ []string) error {
 	certsuite.Startup(initFlags, cmd)
-=======
-	return nil
-}
-func runTestSuite(cmd *cobra.Command, _ []string) error {
-	err := initFlags(cmd)
-	if err != nil {
-		log.Fatal("Failed to initialize flags: %v", err)
-	}
-
-	certsuite.Startup(false)
->>>>>>> c0f65035
 	defer certsuite.Shutdown()
 
-	err = certsuite.Run(*flags.LabelsFlag, *flags.OutputDir)
+	err := certsuite.Run(*flags.LabelsFlag, *flags.OutputDir)
 	if err != nil {
 		log.Fatal("Failed to run CNF Certification Suite: %v", err) //nolint:gocritic // exitAfterDefer
 	}
