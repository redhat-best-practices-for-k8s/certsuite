name: Test Incoming Changes

on:
  push:
    branches: [ main ]
  pull_request:
    branches: [ main ]
  workflow_dispatch:
env:
  REGISTRY: quay.io
  REGISTRY_LOCAL: localhost
  TNF_IMAGE_NAME: testnetworkfunction/cnf-certification-test
  TNF_IMAGE_TAG: unstable
  OCT_IMAGE_NAME: testnetworkfunction/oct
  OCT_IMAGE_TAG: latest
  GRADETOOL_IMAGE_NAME: testnetworkfunction/gradetool
  GRADETOOL_IMAGE_TAG: latest
  TNF_CONTAINER_CLIENT: docker
  TNF_NON_INTRUSIVE_ONLY: false
  TNF_ALLOW_PREFLIGHT_INSECURE: false
  TNF_DISABLE_CONFIG_AUTODISCOVER: false
  TNF_CONFIG_DIR: /tmp/tnf/config
  TNF_OUTPUT_DIR: /tmp/tnf/output
  TNF_SRC_URL: 'https://github.com/${{ github.repository }}'
  TESTING_CMD_PARAMS: '-n host -i ${REGISTRY_LOCAL}/${TNF_IMAGE_NAME}:${TNF_IMAGE_TAG} -t ${TNF_CONFIG_DIR} -o ${TNF_OUTPUT_DIR}'
  TNF_SMOKE_TESTS_LOG_LEVEL: trace
  ON_DEMAND_DEBUG_PODS: false
  TERM: xterm-color
  CM_BIN: /usr/local/bin/checkmake
  CM_URL_LINUX: https://github.com/mrtazz/checkmake/releases/download/0.2.2/checkmake-0.2.2.linux.amd64 # yamllint disable-line
  SMOKE_TESTS_GINKGO_LABELS_FILTER: '!affiliated-certification-container-is-certified-digest && !access-control-security-context'

jobs:
  lint:
    name: Run Linters and Vet
    runs-on: ubuntu-latest
    env:
      SHELL: /bin/bash

    steps:
      - name: Set up Go 1.21
        uses: actions/setup-go@v4
        with:
          go-version: 1.21.3

      - name: Disable default go problem matcher
        run: echo "::remove-matcher owner=go::"

      - name: Check out code into the Go module directory
        uses: actions/checkout@v4
        with:
          ref: ${{ github.sha }}

      - name: Extract dependent Pull Requests
        uses: depends-on/depends-on-action@main
        with:
          token: ${{ secrets.GITHUB_TOKEN }}

      - name: Install checkmake
        run: |
          curl --location --output $CM_BIN --silent $CM_URL_LINUX
          chmod +x $CM_BIN

      - name: Install Shfmt
        uses: mfinelli/setup-shfmt@v3

      - name: Golangci-lint
        uses: golangci/golangci-lint-action@v3
        with:
          version: v1.54
          args: --timeout 10m0s

      - name: Checkmake
        run: checkmake --config=.checkmake Makefile

      - name: Hadolint
        uses: hadolint/hadolint-action@v3.1.0
        with:
          dockerfile: Dockerfile
          recursive: true

      - name: Shfmt
        run: shfmt -d *.sh script

      - name: Markdownlint
        uses: nosborn/github-action-markdown-cli@v3.3.0
        with:
          files: .

      - name: ShellCheck
        uses: ludeeus/action-shellcheck@master

      - name: Typos
        uses: crate-ci/typos@master
 
      - name: Yamllint
        uses: ibiqlik/action-yamllint@v3
        with:
          config_file: .yamllint.yml

      - name: Go vet
        run: make vet
  unit-tests:
    name: Run Unit Tests
    runs-on: ${{ matrix.os }}
    strategy:
      matrix:
        os: [ubuntu-22.04, macos-latest]
    env:
      SHELL: /bin/bash

    steps:
      - name: Set up Go 1.21
        uses: actions/setup-go@v4
        with:
          go-version: 1.21.3

      - name: Disable default go problem matcher
        run: echo "::remove-matcher owner=go::"

      - name: Check out code into the Go module directory
        uses: actions/checkout@v4
        with:
          ref: ${{ github.sha }}

      - name: Extract dependent Pull Requests
        uses: depends-on/depends-on-action@main
        with:
          token: ${{ secrets.GITHUB_TOKEN }}

      - name: Run Tests
        run: make test
        env:
          SHELL: /bin/bash

      - name: Quality Gate - Test coverage shall be above threshold
        env:
          TESTCOVERAGE_THRESHOLD: 15
        run: |
          echo "Quality Gate: checking test coverage is above threshold ..."
          echo "Threshold             : $TESTCOVERAGE_THRESHOLD %"
          totalCoverage=`UNIT_TEST='true' cat cover.out.tmp | grep -v "_moq.go" > cover.out; go tool cover -func=cover.out | grep total | grep -Eo '[0-9]+\.[0-9]+'`
          echo "Current test coverage : $totalCoverage %"
          if (( $(echo "$totalCoverage $TESTCOVERAGE_THRESHOLD" | awk '{print ($1 > $2)}') )); then
              echo OK
          else
              echo "Current test coverage is below threshold. Please add more unit tests or adjust threshold to a lower value."
              echo "Failed"
              exit 1
          fi

  smoke-tests-local:
    name: Run Local Smoke Tests
    runs-on: ubuntu-22.04
    env:
      SHELL: /bin/bash
      KUBECONFIG: '/home/runner/.kube/config'
      PFLT_DOCKERCONFIG: '/home/runner/.docker/config'

    steps:
      - name: Free Disk Space (Ubuntu)
        uses: jlumbroso/free-disk-space@main
        with:
          tool-cache: false
          large-packages: true
          android: true
          dotnet: true
          haskell: true
          docker-images: true
          swap-storage: true
        continue-on-error: true

      - name: Write temporary docker file
        run: |
          mkdir -p /home/runner/.docker
          touch ${PFLT_DOCKERCONFIG}
          echo '{ "auths": {} }' >> ${PFLT_DOCKERCONFIG}

      - name: Set up Go 1.21
        uses: actions/setup-go@v4
        with:
          go-version: 1.21.3

      - name: Disable default go problem matcher
        run: echo "::remove-matcher owner=go::"

      - name: Check out code into the Go module directory
        uses: actions/checkout@v4
        with:
          ref: ${{ github.sha }}

      - name: Extract dependent Pull Requests
        uses: depends-on/depends-on-action@main
        with:
          token: ${{ secrets.GITHUB_TOKEN }}

      # Update the CNF containers, helm charts and operators DB.
      - name: Update the CNF DB
        run: |
          mkdir -p "${GITHUB_WORKSPACE}"/offline-db
          docker run \
            --env OCT_DUMP_ONLY=true \
            --rm \
            --volume "${GITHUB_WORKSPACE}"/offline-db:/tmp/dump:Z \
            ${REGISTRY}/${OCT_IMAGE_NAME}:${OCT_IMAGE_TAG}
          docker system prune --volumes -f

      - name: Install ginkgo
        run: make install-tools

      - name: Build CNF test suite binary
        run: make build-cnf-tests

      - name: Remove go mod cache to save disk space.
        run: |
          df -h
          go clean -modcache || true
          df -h

      # Create a Kind cluster for testing.
      - name: Check out `cnf-certification-test-partner`
        uses: actions/checkout@v4
        with:
          repository: test-network-function/cnf-certification-test-partner
          path: cnf-certification-test-partner

      - name: Start the Kind cluster for `local-test-infra`
        uses: ./cnf-certification-test-partner/.github/actions/start-k8s-cluster
        with:
          working_directory: cnf-certification-test-partner

      - name: Create `local-test-infra` OpenShift resources
        uses: ./cnf-certification-test-partner/.github/actions/create-local-test-infra-resources
        with:
          working_directory: cnf-certification-test-partner

      # Perform smoke tests.
      - name: 'Test: Run test suites'
        run: TNF_LOG_LEVEL=${TNF_SMOKE_TESTS_LOG_LEVEL} ./run-cnf-suites.sh -l "${SMOKE_TESTS_GINKGO_LABELS_FILTER}"

      - name: Upload smoke test results as an artifact
        uses: actions/upload-artifact@v3
        if: always()
        with:
          name: smoke-tests
          path: |
            cnf-certification-test/*.tar.gz

      - name: Remove tarball(s) to save disk space.
        run: rm -f cnf-certification-test/*.tar.gz

      - name: Run gradetool on the claim.json.
        run: |
          docker run \
            --rm \
            --volume "${GITHUB_WORKSPACE}"/generated_policy.json:/policy.json \
            --volume "${GITHUB_WORKSPACE}"/cnf-certification-test/claim.json:/claim.json \
            ${REGISTRY}/${GRADETOOL_IMAGE_NAME}:${GRADETOOL_IMAGE_TAG} \
              --OutputPath results.txt \
              --policy /policy.json \
              --results /claim.json \
              >"${GITHUB_WORKSPACE}"/results.txt
          docker system prune --volumes -f

      - name: Check that their are 0 failed tests in the gradetool results
        run: |
          if $(jq '.[] | .Fail | length' "${GITHUB_WORKSPACE}"/results.txt | grep -q 0); then
            echo OK
          else
            echo "Gradetool has found failing tests in the following:"
            jq '.[] | .Fail | .[].id' "${GITHUB_WORKSPACE}"/results.txt
            exit 1
          fi

      - name: 'Test: Run preflight specific test suite'
        run: TNF_LOG_LEVEL=${TNF_SMOKE_TESTS_LOG_LEVEL} ./run-cnf-suites.sh -l "preflight"

      - name: Upload preflight smoke test results as an artifact
        uses: actions/upload-artifact@v3
        if: always()
        with:
          name: preflight-smoke-tests
          path: |
            cnf-certification-test/*.tar.gz

      - name: Remove tarball(s) to save disk space
        run: rm -f cnf-certification-test/*.tar.gz

  smoke-tests-container:
    name: Run Container Smoke Tests
    runs-on: ubuntu-22.04
    env:
      SHELL: /bin/bash
      KUBECONFIG: '/home/runner/.kube/config'
      PFLT_DOCKERCONFIG: '/home/runner/.docker/config'

    steps:
      - name: Free Disk Space (Ubuntu)
        uses: jlumbroso/free-disk-space@main
        with:
          tool-cache: false
          large-packages: true
          android: true
          dotnet: true
          haskell: true
          docker-images: true
          swap-storage: true
        continue-on-error: true

      - name: Write temporary docker file
        run: |
          mkdir -p /home/runner/.docker
          touch ${PFLT_DOCKERCONFIG}
          echo '{ "auths": {} }' >> ${PFLT_DOCKERCONFIG}

      # Create a Kind cluster for testing.
      - name: Check out `cnf-certification-test-partner`
        uses: actions/checkout@v4
        with:
          repository: test-network-function/cnf-certification-test-partner
          path: cnf-certification-test-partner

      - name: Start the Kind cluster for `local-test-infra`
        uses: ./cnf-certification-test-partner/.github/actions/start-k8s-cluster
        with:
          working_directory: cnf-certification-test-partner

      - name: Create `local-test-infra` OpenShift resources
        uses: ./cnf-certification-test-partner/.github/actions/create-local-test-infra-resources
        with:
          working_directory: cnf-certification-test-partner

      # needed by depends-on-action
      - name: Set up Go 1.21
        uses: actions/setup-go@v4
        with:
<<<<<<< HEAD
          go-version: 1.21.2
      # Prepare collector to be used when running smoke tests
      - name: Check out `Collector`
        uses: actions/checkout@v4
        with:
          repository: shirmoran/collector
          ref: use-tnf-secrets-repo
          path: collector
=======
          go-version: 1.21.3
>>>>>>> bc51f9d1

      - name: Deploy collector and mysql
        uses: ./collector/.github/actions/prepare-collector-for-use
        with:
          working_directory: collector
          db_url: ${{ secrets.COLLECTOR_DB_CI_URL }}
          db_user: ${{ secrets.COLLECTOR_MYSQL_USER }}
          db_password: ${{ secrets.COLLECTOR_MYSQL_PASSWORD }}
          mysql_root_password: ${{ secrets.COLLECTOR_DB_ROOT_PASSWORD }}

      # Perform smoke tests using a TNF container.
      - name: Check out code into the Go module directory
        uses: actions/checkout@v4
        with:
          ref: ${{ github.sha }}

      - name: Extract dependent Pull Requests
        uses: depends-on/depends-on-action@main
        with:
          token: ${{ secrets.GITHUB_TOKEN }}

      - name: Build the `cnf-certification-test` image
        run: |
          make build-image-local
        env:
          IMAGE_TAG: ${TNF_IMAGE_TAG}

      # Clean up unused container image layers. We need to filter out a possible error return code
      # from docker with "|| true" as some images might still be used by running kind containers and
      # won't be removed.
      - name: Remove unnamed/dangling container images to save space. Show disk space before and after removing them.
        run: |
          df -h
          docker rmi $(docker images -f "dangling=true" -q) || true
          df -h

      - name: Create required TNF config files and directories
        run: |
          mkdir -p $TNF_CONFIG_DIR $TNF_OUTPUT_DIR
          cp cnf-certification-test/*.yml $TNF_CONFIG_DIR
        shell: bash

      - name: 'Test: Run without any TS, just get diagnostic information'
        run: TNF_LOG_LEVEL=${TNF_SMOKE_TESTS_LOG_LEVEL} ./run-tnf-container.sh ${{ env.TESTING_CMD_PARAMS }}

      - name: 'Test: Run Smoke Tests in a TNF container'
        run: TNF_LOG_LEVEL=${TNF_SMOKE_TESTS_LOG_LEVEL} TNF_ENABLE_DATA_COLLECTION=true ./run-tnf-container.sh ${{ env.TESTING_CMD_PARAMS }} -l "${SMOKE_TESTS_GINKGO_LABELS_FILTER}"

      # Prepare collector to be used when running smoke tests
      - name: Check out `Collector`
        uses: actions/checkout@v4
        with:
          repository: shirmoran/collector
          ref: use-tnf-secrets-repo
          path: collector
        
      - name: Run sanity check on collector
        uses: ./collector/.github/actions/run-sanity-check
        with:
          working_directory: collector

      - name: Upload container test results as an artifact
        uses: actions/upload-artifact@v3
        if: always()
        with:
          name: smoke-tests-container
          path: |
            ${{ env.TNF_OUTPUT_DIR }}/*.tar.gz

      - name: Remove tarball(s) to save disk space.
        run: rm -f ${{ env.TNF_OUTPUT_DIR }}/*.tar.gz

      - name: Run gradetool on the claim.json.
        run: |
          docker run \
            --rm \
            --volume "${GITHUB_WORKSPACE}"/generated_policy.json:/policy.json \
            --volume "${TNF_OUTPUT_DIR}"/claim.json:/claim.json \
            ${REGISTRY}/${GRADETOOL_IMAGE_NAME}:${GRADETOOL_IMAGE_TAG} \
              --OutputPath results.txt \
              --policy /policy.json \
              --results /claim.json \
              >"${GITHUB_WORKSPACE}"/results.txt
          docker system prune --volumes -f

      - name: Check that their are 0 failed tests in the gradetool results
        run: |
          if $(jq '.[] | .Fail | length' "${GITHUB_WORKSPACE}"/results.txt | grep -q 0); then
            echo OK
          else
            echo "Gradetool has found failing tests in the following:"
            jq '.[] | .Fail | .[].id' "${GITHUB_WORKSPACE}"/results.txt
            exit 1
          fi

      - name: 'Test: Run Preflight Specific Smoke Tests in a TNF container'
        run: TNF_LOG_LEVEL=${TNF_SMOKE_TESTS_LOG_LEVEL} ./run-tnf-container.sh ${{ env.TESTING_CMD_PARAMS }} -l "preflight"

      - name: Upload container preflight test results as an artifact
        uses: actions/upload-artifact@v3
        if: always()
        with:
          name: preflight-smoke-tests-container
          path: |
            ${{ env.TNF_OUTPUT_DIR }}/*.tar.gz

      - name: Remove tarball(s) to save disk space.
        run: rm -f ${{ env.TNF_OUTPUT_DIR }}/*.tar.gz

      - name: (if on main and upstream) Send chat msg to dev team if failed to create container image.
        if: ${{ failure() && github.ref == 'refs/heads/main' && github.repository_owner == 'test-network-function' }}
        env:
          COMMIT_SHA: ${{ github.sha }}
          JOB_RUN_ID: ${{ github.run_id }}
          JOB_RUN_ATTEMPT: ${{ github.run_attempt }}
          GITHUB_REPO: https://github.com/test-network-function/cnf-certification-test
        run: |
          curl -X POST --data "{
              \"text\": \"🚨⚠️  Failed to create \`unstable\` container image from commit \<$GITHUB_REPO/commit/$COMMIT_SHA|$COMMIT_SHA\>, job ID \<$GITHUB_REPO/actions/runs/$JOB_RUN_ID/attempts/$JOB_RUN_ATTEMPT|$JOB_RUN_ID\> \"
          }" -H 'Content-type: application/json; charset=UTF-8' ${{ secrets.GCHAT_WEBHOOK_URL }}

      # Push the new unstable TNF image to Quay.io.
      - name: (if on main and upstream) Authenticate against Quay.io
        if: ${{ github.ref == 'refs/heads/main' && github.repository_owner == 'test-network-function' }}
        uses: docker/login-action@v3
        with:
          registry: ${{ env.REGISTRY }}
          # Use a Robot Account to authenticate against Quay.io
          # https://docs.quay.io/glossary/robot-accounts.html
          username: ${{ secrets.QUAY_ROBOT_USERNAME }}
          password: ${{ secrets.QUAY_ROBOT_TOKEN }}

      - name: (if on main and upstream) Push the newly built image to Quay.io
        if: ${{ github.ref == 'refs/heads/main' && github.repository_owner == 'test-network-function' }}
        run: docker push --all-tags ${REGISTRY}/${TNF_IMAGE_NAME}

  check-all-dependencies-are-merged:
    name: Check all the PR dependencies are merged
    runs-on: ubuntu-latest
    steps:

      - name: Checkout code
        uses: actions/checkout@v4

      - name: Check all dependent Pull Requests are merged
        uses: depends-on/depends-on-action@main
        with:
          token: ${{ secrets.GITHUB_TOKEN }}
          check-unmerged-pr: true<|MERGE_RESOLUTION|>--- conflicted
+++ resolved
@@ -334,8 +334,8 @@
       - name: Set up Go 1.21
         uses: actions/setup-go@v4
         with:
-<<<<<<< HEAD
-          go-version: 1.21.2
+          go-version: 1.21.3
+          
       # Prepare collector to be used when running smoke tests
       - name: Check out `Collector`
         uses: actions/checkout@v4
@@ -343,9 +343,6 @@
           repository: shirmoran/collector
           ref: use-tnf-secrets-repo
           path: collector
-=======
-          go-version: 1.21.3
->>>>>>> bc51f9d1
 
       - name: Deploy collector and mysql
         uses: ./collector/.github/actions/prepare-collector-for-use
