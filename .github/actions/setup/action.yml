---
name: initial-setup-resources
description: A shared action that removes a lot of copied
              tasks from steps in our CI

runs:
  using: 'composite'
  steps:
    - name: Write temporary docker file
      run: |
        mkdir -p $GITHUB_WORKSPACE/.docker
        touch ${PFLT_DOCKERCONFIG}
        echo '{ "auths": {} }' >> ${PFLT_DOCKERCONFIG}
      shell: bash

    - name: Set up Go 1.21
      uses: actions/setup-go@v4
      with:
<<<<<<< HEAD
        go-version: 1.21.4
=======
        go-version: 1.21.5
>>>>>>> 1c3dc050
        cache: false

    - name: Disable default go problem matcher
      run: echo "::remove-matcher owner=go::"
      shell: bash<|MERGE_RESOLUTION|>--- conflicted
+++ resolved
@@ -16,11 +16,7 @@
     - name: Set up Go 1.21
       uses: actions/setup-go@v4
       with:
-<<<<<<< HEAD
-        go-version: 1.21.4
-=======
         go-version: 1.21.5
->>>>>>> 1c3dc050
         cache: false
 
     - name: Disable default go problem matcher
